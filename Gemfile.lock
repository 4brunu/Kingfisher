--- conflicted
+++ resolved
@@ -12,17 +12,10 @@
     atomos (0.1.3)
     babosa (1.0.2)
     claide (1.0.2)
-<<<<<<< HEAD
-    cocoapods (1.6.0.rc.1)
-      activesupport (>= 4.0.2, < 5)
-      claide (>= 1.0.2, < 2.0)
-      cocoapods-core (= 1.6.0.rc.1)
-=======
     cocoapods (1.6.0)
       activesupport (>= 4.0.2, < 5)
       claide (>= 1.0.2, < 2.0)
       cocoapods-core (= 1.6.0)
->>>>>>> 03c512b9
       cocoapods-deintegrate (>= 1.0.2, < 2.0)
       cocoapods-downloader (>= 1.2.2, < 2.0)
       cocoapods-plugins (>= 1.0.0, < 2.0)
@@ -32,21 +25,13 @@
       cocoapods-try (>= 1.1.0, < 2.0)
       colored2 (~> 3.1)
       escape (~> 0.0.4)
-<<<<<<< HEAD
-      fourflusher (~> 2.1.0)
-=======
       fourflusher (>= 2.2.0, < 3.0)
->>>>>>> 03c512b9
       gh_inspector (~> 1.0)
       molinillo (~> 0.6.6)
       nap (~> 1.0)
       ruby-macho (~> 1.3, >= 1.3.1)
       xcodeproj (>= 1.8.0, < 2.0)
-<<<<<<< HEAD
-    cocoapods-core (1.6.0.rc.1)
-=======
     cocoapods-core (1.6.0)
->>>>>>> 03c512b9
       activesupport (>= 4.0.2, < 6)
       fuzzy_match (~> 2.0.4)
       nap (~> 1.0)
@@ -79,17 +64,10 @@
     faraday-cookie_jar (0.0.6)
       faraday (>= 0.7.4)
       http-cookie (~> 1.0.0)
-<<<<<<< HEAD
-    faraday_middleware (0.13.0)
-      faraday (>= 0.7.4, < 1.0)
-    fastimage (2.1.5)
-    fastlane (2.114.0)
-=======
     faraday_middleware (0.13.1)
       faraday (>= 0.7.4, < 1.0)
     fastimage (2.1.5)
     fastlane (2.116.0)
->>>>>>> 03c512b9
       CFPropertyList (>= 2.3, < 4.0.0)
       addressable (>= 2.3, < 3.0.0)
       babosa (>= 1.0.2, < 2.0.0)
@@ -127,11 +105,7 @@
       xcpretty (~> 0.3.0)
       xcpretty-travis-formatter (>= 0.0.3)
     ffi (1.10.0)
-<<<<<<< HEAD
-    fourflusher (2.1.0)
-=======
     fourflusher (2.2.0)
->>>>>>> 03c512b9
     fuzzy_match (2.0.4)
     gh_inspector (1.1.3)
     google-api-client (0.23.9)
