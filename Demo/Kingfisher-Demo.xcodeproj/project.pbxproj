// !$*UTF8*$!
{
	archiveVersion = 1;
	classes = {
	};
	objectVersion = 46;
	objects = {

/* Begin PBXBuildFile section */
		277EAE8D2045B39C00547CD3 /* Assets.xcassets in Resources */ = {isa = PBXBuildFile; fileRef = 277EAE892045B39C00547CD3 /* Assets.xcassets */; };
		277EAE8E2045B39C00547CD3 /* Interface.storyboard in Resources */ = {isa = PBXBuildFile; fileRef = 277EAE8A2045B39C00547CD3 /* Interface.storyboard */; };
		277EAE9D2045B4D500547CD3 /* Assets.xcassets in Resources */ = {isa = PBXBuildFile; fileRef = 277EAE962045B4D500547CD3 /* Assets.xcassets */; };
		277EAEA12045B52800547CD3 /* InterfaceController.swift in Sources */ = {isa = PBXBuildFile; fileRef = 277EAE9E2045B52800547CD3 /* InterfaceController.swift */; };
		277EAEA32045B52800547CD3 /* ExtensionDelegate.swift in Sources */ = {isa = PBXBuildFile; fileRef = 277EAEA02045B52800547CD3 /* ExtensionDelegate.swift */; };
		4B1C7A3D21A256E300CE9D31 /* InfinityCollectionViewController.swift in Sources */ = {isa = PBXBuildFile; fileRef = 4B1C7A3C21A256E300CE9D31 /* InfinityCollectionViewController.swift */; };
		4B4307A51D87E6A700ED2DA9 /* loader.gif in Resources */ = {isa = PBXBuildFile; fileRef = 4B7742461D87E42E0077024E /* loader.gif */; };
		4B7742471D87E42E0077024E /* loader.gif in Resources */ = {isa = PBXBuildFile; fileRef = 4B7742461D87E42E0077024E /* loader.gif */; };
		4B7742481D87E42E0077024E /* loader.gif in Resources */ = {isa = PBXBuildFile; fileRef = 4B7742461D87E42E0077024E /* loader.gif */; };
		4BCCF33D1D5B02F8003387C2 /* AppDelegate.swift in Sources */ = {isa = PBXBuildFile; fileRef = 4BCCF3361D5B02F8003387C2 /* AppDelegate.swift */; };
		4BCCF33E1D5B02F8003387C2 /* Assets.xcassets in Resources */ = {isa = PBXBuildFile; fileRef = 4BCCF3371D5B02F8003387C2 /* Assets.xcassets */; };
		4BCCF33F1D5B02F8003387C2 /* Main.storyboard in Resources */ = {isa = PBXBuildFile; fileRef = 4BCCF3381D5B02F8003387C2 /* Main.storyboard */; };
		4BCCF3401D5B02F8003387C2 /* Cell.xib in Resources */ = {isa = PBXBuildFile; fileRef = 4BCCF33A1D5B02F8003387C2 /* Cell.xib */; };
		4BCCF3421D5B02F8003387C2 /* ViewController.swift in Sources */ = {isa = PBXBuildFile; fileRef = 4BCCF33C1D5B02F8003387C2 /* ViewController.swift */; };
		4BEF109322FA9B1C00820491 /* Assets.xcassets in Resources */ = {isa = PBXBuildFile; fileRef = 4BEF108A22FA9B1C00820491 /* Assets.xcassets */; };
		4BEF109522FA9B1C00820491 /* LaunchScreen.storyboard in Resources */ = {isa = PBXBuildFile; fileRef = 4BEF108D22FA9B1C00820491 /* LaunchScreen.storyboard */; };
		4BEF109622FA9B1C00820491 /* AppDelegate.swift in Sources */ = {isa = PBXBuildFile; fileRef = 4BEF108F22FA9B1C00820491 /* AppDelegate.swift */; };
		4BEF109722FA9B1C00820491 /* MainView.swift in Sources */ = {isa = PBXBuildFile; fileRef = 4BEF109022FA9B1C00820491 /* MainView.swift */; };
		4BEF109922FA9B1C00820491 /* SceneDelegate.swift in Sources */ = {isa = PBXBuildFile; fileRef = 4BEF109222FA9B1C00820491 /* SceneDelegate.swift */; };
		4BEF109B22FA9C6700820491 /* SwiftUIView.swift in Sources */ = {isa = PBXBuildFile; fileRef = 4BB3DE8522B8D9C400F65D51 /* SwiftUIView.swift */; };
		4BEF109C22FA9C6700820491 /* SwiftUIList.swift in Sources */ = {isa = PBXBuildFile; fileRef = D17678CE22C517E400972227 /* SwiftUIList.swift */; };
		4BEF109F22FA9D2F00820491 /* Kingfisher.framework in Frameworks */ = {isa = PBXBuildFile; fileRef = 4BEF109D22FA9CF100820491 /* Kingfisher.framework */; };
		4BEF10A022FA9D2F00820491 /* Kingfisher.framework in Embed Frameworks */ = {isa = PBXBuildFile; fileRef = 4BEF109D22FA9CF100820491 /* Kingfisher.framework */; settings = {ATTRIBUTES = (CodeSignOnCopy, RemoveHeadersOnCopy, ); }; };
		4BEF10A222FA9DAB00820491 /* Kingfisher.framework in Frameworks */ = {isa = PBXBuildFile; fileRef = 4BEF10A122FA9DAB00820491 /* Kingfisher.framework */; };
		4BEF10A322FA9DAB00820491 /* Kingfisher.framework in Embed Frameworks */ = {isa = PBXBuildFile; fileRef = 4BEF10A122FA9DAB00820491 /* Kingfisher.framework */; settings = {ATTRIBUTES = (CodeSignOnCopy, RemoveHeadersOnCopy, ); }; };
		4BEF10A522FA9DC300820491 /* Kingfisher.framework in Frameworks */ = {isa = PBXBuildFile; fileRef = 4BEF10A422FA9DC300820491 /* Kingfisher.framework */; };
		4BEF10A622FA9DC300820491 /* Kingfisher.framework in Embed Frameworks */ = {isa = PBXBuildFile; fileRef = 4BEF10A422FA9DC300820491 /* Kingfisher.framework */; settings = {ATTRIBUTES = (CodeSignOnCopy, RemoveHeadersOnCopy, ); }; };
		4BEF10A922FA9DE400820491 /* Kingfisher.framework in Frameworks */ = {isa = PBXBuildFile; fileRef = 4BEF10A822FA9DE400820491 /* Kingfisher.framework */; };
		4BEF10AA22FA9DE400820491 /* Kingfisher.framework in Embed Frameworks */ = {isa = PBXBuildFile; fileRef = 4BEF10A822FA9DE400820491 /* Kingfisher.framework */; settings = {ATTRIBUTES = (CodeSignOnCopy, RemoveHeadersOnCopy, ); }; };
		4BEF10AC22FA9F6A00820491 /* KingfisherSwiftUI.framework in Frameworks */ = {isa = PBXBuildFile; fileRef = 4BEF10AB22FA9F6A00820491 /* KingfisherSwiftUI.framework */; };
		4BEF10AD22FA9F6A00820491 /* KingfisherSwiftUI.framework in Embed Frameworks */ = {isa = PBXBuildFile; fileRef = 4BEF10AB22FA9F6A00820491 /* KingfisherSwiftUI.framework */; settings = {ATTRIBUTES = (CodeSignOnCopy, RemoveHeadersOnCopy, ); }; };
		4BEF10B022FA9F7600820491 /* Kingfisher.framework in Frameworks */ = {isa = PBXBuildFile; fileRef = 4BEF10AF22FA9F7600820491 /* Kingfisher.framework */; };
		4BEF10B122FA9F7600820491 /* Kingfisher.framework in Embed Frameworks */ = {isa = PBXBuildFile; fileRef = 4BEF10AF22FA9F7600820491 /* Kingfisher.framework */; settings = {ATTRIBUTES = (CodeSignOnCopy, RemoveHeadersOnCopy, ); }; };
		C959EEE622874DC600467A10 /* ProgressiveJPEGViewController.swift in Sources */ = {isa = PBXBuildFile; fileRef = C959EEE522874DC600467A10 /* ProgressiveJPEGViewController.swift */; };
		D10AC99821A300C9005F057C /* ProcessorCollectionViewController.swift in Sources */ = {isa = PBXBuildFile; fileRef = D10AC99721A300C9005F057C /* ProcessorCollectionViewController.swift */; };
		D12E0C951C47F91800AC98AD /* AppDelegate.swift in Sources */ = {isa = PBXBuildFile; fileRef = D12E0C8C1C47F91800AC98AD /* AppDelegate.swift */; };
		D12E0C961C47F91800AC98AD /* LaunchScreen.xib in Resources */ = {isa = PBXBuildFile; fileRef = D12E0C8D1C47F91800AC98AD /* LaunchScreen.xib */; };
		D12E0C971C47F91800AC98AD /* Main.storyboard in Resources */ = {isa = PBXBuildFile; fileRef = D12E0C8F1C47F91800AC98AD /* Main.storyboard */; };
		D12E0C981C47F91800AC98AD /* ImageCollectionViewCell.swift in Sources */ = {isa = PBXBuildFile; fileRef = D12E0C911C47F91800AC98AD /* ImageCollectionViewCell.swift */; };
		D12E0C991C47F91800AC98AD /* Images.xcassets in Resources */ = {isa = PBXBuildFile; fileRef = D12E0C921C47F91800AC98AD /* Images.xcassets */; };
		D12E0C9B1C47F91800AC98AD /* NormalLoadingViewController.swift in Sources */ = {isa = PBXBuildFile; fileRef = D12E0C941C47F91800AC98AD /* NormalLoadingViewController.swift */; };
		D12E0CA21C47F92200AC98AD /* AppDelegate.swift in Sources */ = {isa = PBXBuildFile; fileRef = D12E0C9D1C47F92200AC98AD /* AppDelegate.swift */; };
		D12E0CA31C47F92200AC98AD /* Assets.xcassets in Resources */ = {isa = PBXBuildFile; fileRef = D12E0C9E1C47F92200AC98AD /* Assets.xcassets */; };
		D12E0CA41C47F92200AC98AD /* Main.storyboard in Resources */ = {isa = PBXBuildFile; fileRef = D12E0C9F1C47F92200AC98AD /* Main.storyboard */; };
		D12E0CB61C47F9C100AC98AD /* NormalLoadingViewController.swift in Sources */ = {isa = PBXBuildFile; fileRef = D12E0C941C47F91800AC98AD /* NormalLoadingViewController.swift */; };
		D1679A461C4E78B20020FD12 /* Kingfisher-watchOS-Demo Extension.appex in Embed App Extensions */ = {isa = PBXBuildFile; fileRef = D1679A451C4E78B20020FD12 /* Kingfisher-watchOS-Demo Extension.appex */; settings = {ATTRIBUTES = (RemoveHeadersOnCopy, ); }; };
		D1679A531C4E78B20020FD12 /* Kingfisher-watchOS-Demo.app in Embed Watch Content */ = {isa = PBXBuildFile; fileRef = D1679A391C4E78B20020FD12 /* Kingfisher-watchOS-Demo.app */; };
		D1A1CCA321A1879600263AD8 /* MainViewController.swift in Sources */ = {isa = PBXBuildFile; fileRef = D1A1CCA221A1879600263AD8 /* MainViewController.swift */; };
		D1A1CCA721A18A3200263AD8 /* UIViewController+KingfisherOperation.swift in Sources */ = {isa = PBXBuildFile; fileRef = D1A1CCA621A18A3200263AD8 /* UIViewController+KingfisherOperation.swift */; };
		D1A1CCA821A18A3200263AD8 /* UIViewController+KingfisherOperation.swift in Sources */ = {isa = PBXBuildFile; fileRef = D1A1CCA621A18A3200263AD8 /* UIViewController+KingfisherOperation.swift */; };
		D1CE1BD021A1AFA300419000 /* TransitionViewController.swift in Sources */ = {isa = PBXBuildFile; fileRef = D1CE1BCF21A1AFA300419000 /* TransitionViewController.swift */; };
		D1CE1BD321A1B45A00419000 /* ImageLoader.swift in Sources */ = {isa = PBXBuildFile; fileRef = D1CE1BD221A1B45A00419000 /* ImageLoader.swift */; };
		D1CE1BD421A1B45A00419000 /* ImageLoader.swift in Sources */ = {isa = PBXBuildFile; fileRef = D1CE1BD221A1B45A00419000 /* ImageLoader.swift */; };
		D1E4CF5421BACBA6004D029D /* ImageDataProviderCollectionViewController.swift in Sources */ = {isa = PBXBuildFile; fileRef = D1E4CF5321BACBA6004D029D /* ImageDataProviderCollectionViewController.swift */; };
		D1F06F3321AA4292000B1C38 /* DetailImageViewController.swift in Sources */ = {isa = PBXBuildFile; fileRef = D1F06F3221AA4292000B1C38 /* DetailImageViewController.swift */; };
		D1F06F3521AA5938000B1C38 /* ImageCollectionViewCell.swift in Sources */ = {isa = PBXBuildFile; fileRef = D12E0C911C47F91800AC98AD /* ImageCollectionViewCell.swift */; };
		D1F06F3721AAEACF000B1C38 /* GIFViewController.swift in Sources */ = {isa = PBXBuildFile; fileRef = D1F06F3621AAEACF000B1C38 /* GIFViewController.swift */; };
		D1F06F3921AAF1EE000B1C38 /* IndicatorCollectionViewController.swift in Sources */ = {isa = PBXBuildFile; fileRef = D1F06F3821AAF1EE000B1C38 /* IndicatorCollectionViewController.swift */; };
		D1FAB06F21A853E600908910 /* HighResolutionCollectionViewController.swift in Sources */ = {isa = PBXBuildFile; fileRef = D1FAB06E21A853E600908910 /* HighResolutionCollectionViewController.swift */; };
/* End PBXBuildFile section */

/* Begin PBXContainerItemProxy section */
		D1679A471C4E78B20020FD12 /* PBXContainerItemProxy */ = {
			isa = PBXContainerItemProxy;
			containerPortal = D1ED2D031AD2CFA600CFC3EB /* Project object */;
			proxyType = 1;
			remoteGlobalIDString = D1679A441C4E78B20020FD12;
			remoteInfo = "Kingfisher-watchOS-Demo Extension";
		};
		D1679A511C4E78B20020FD12 /* PBXContainerItemProxy */ = {
			isa = PBXContainerItemProxy;
			containerPortal = D1ED2D031AD2CFA600CFC3EB /* Project object */;
			proxyType = 1;
			remoteGlobalIDString = D1679A381C4E78B20020FD12;
			remoteInfo = "Kingfisher-watchOS-Demo";
		};
/* End PBXContainerItemProxy section */

/* Begin PBXCopyFilesBuildPhase section */
		4BE2C9E61B381D42005313E5 /* Embed Watch Content */ = {
			isa = PBXCopyFilesBuildPhase;
			buildActionMask = 2147483647;
			dstPath = "$(CONTENTS_FOLDER_PATH)/Watch";
			dstSubfolderSpec = 16;
			files = (
				D1679A531C4E78B20020FD12 /* Kingfisher-watchOS-Demo.app in Embed Watch Content */,
			);
			name = "Embed Watch Content";
			runOnlyForDeploymentPostprocessing = 0;
		};
		4BEF10A722FA9DC300820491 /* Embed Frameworks */ = {
			isa = PBXCopyFilesBuildPhase;
			buildActionMask = 2147483647;
			dstPath = "";
			dstSubfolderSpec = 10;
			files = (
				4BEF10A622FA9DC300820491 /* Kingfisher.framework in Embed Frameworks */,
			);
			name = "Embed Frameworks";
			runOnlyForDeploymentPostprocessing = 0;
		};
		4BEF10AE22FA9F6A00820491 /* Embed Frameworks */ = {
			isa = PBXCopyFilesBuildPhase;
			buildActionMask = 2147483647;
			dstPath = "";
			dstSubfolderSpec = 10;
			files = (
				4BEF10B122FA9F7600820491 /* Kingfisher.framework in Embed Frameworks */,
				4BEF10AD22FA9F6A00820491 /* KingfisherSwiftUI.framework in Embed Frameworks */,
			);
			name = "Embed Frameworks";
			runOnlyForDeploymentPostprocessing = 0;
		};
		D12F2EEC1C4E7CF500B8054D /* Embed Frameworks */ = {
			isa = PBXCopyFilesBuildPhase;
			buildActionMask = 2147483647;
			dstPath = "";
			dstSubfolderSpec = 10;
			files = (
				4BEF10AA22FA9DE400820491 /* Kingfisher.framework in Embed Frameworks */,
			);
			name = "Embed Frameworks";
			runOnlyForDeploymentPostprocessing = 0;
		};
		D13F49ED1BEDA82000CE335D /* Embed Frameworks */ = {
			isa = PBXCopyFilesBuildPhase;
			buildActionMask = 2147483647;
			dstPath = "";
			dstSubfolderSpec = 10;
			files = (
				4BEF10A322FA9DAB00820491 /* Kingfisher.framework in Embed Frameworks */,
			);
			name = "Embed Frameworks";
			runOnlyForDeploymentPostprocessing = 0;
		};
		D1679A571C4E78B20020FD12 /* Embed App Extensions */ = {
			isa = PBXCopyFilesBuildPhase;
			buildActionMask = 2147483647;
			dstPath = "";
			dstSubfolderSpec = 13;
			files = (
				D1679A461C4E78B20020FD12 /* Kingfisher-watchOS-Demo Extension.appex in Embed App Extensions */,
			);
			name = "Embed App Extensions";
			runOnlyForDeploymentPostprocessing = 0;
		};
		D1ED2D511AD2D09F00CFC3EB /* Embed Frameworks */ = {
			isa = PBXCopyFilesBuildPhase;
			buildActionMask = 2147483647;
			dstPath = "";
			dstSubfolderSpec = 10;
			files = (
				4BEF10A022FA9D2F00820491 /* Kingfisher.framework in Embed Frameworks */,
			);
			name = "Embed Frameworks";
			runOnlyForDeploymentPostprocessing = 0;
		};
/* End PBXCopyFilesBuildPhase section */

/* Begin PBXFileReference section */
		277EAE892045B39C00547CD3 /* Assets.xcassets */ = {isa = PBXFileReference; lastKnownFileType = folder.assetcatalog; path = Assets.xcassets; sourceTree = "<group>"; };
		277EAE8B2045B39C00547CD3 /* Base */ = {isa = PBXFileReference; lastKnownFileType = file.storyboard; name = Base; path = Base.lproj/Interface.storyboard; sourceTree = "<group>"; };
		277EAE8C2045B39C00547CD3 /* Info.plist */ = {isa = PBXFileReference; fileEncoding = 4; lastKnownFileType = text.plist.xml; path = Info.plist; sourceTree = "<group>"; };
		277EAE962045B4D500547CD3 /* Assets.xcassets */ = {isa = PBXFileReference; lastKnownFileType = folder.assetcatalog; path = Assets.xcassets; sourceTree = "<group>"; };
		277EAE9E2045B52800547CD3 /* InterfaceController.swift */ = {isa = PBXFileReference; fileEncoding = 4; lastKnownFileType = sourcecode.swift; path = InterfaceController.swift; sourceTree = "<group>"; };
		277EAE9F2045B52800547CD3 /* Info.plist */ = {isa = PBXFileReference; fileEncoding = 4; lastKnownFileType = text.plist.xml; path = Info.plist; sourceTree = "<group>"; };
		277EAEA02045B52800547CD3 /* ExtensionDelegate.swift */ = {isa = PBXFileReference; fileEncoding = 4; lastKnownFileType = sourcecode.swift; path = ExtensionDelegate.swift; sourceTree = "<group>"; };
		4B1C7A3C21A256E300CE9D31 /* InfinityCollectionViewController.swift */ = {isa = PBXFileReference; lastKnownFileType = sourcecode.swift; path = InfinityCollectionViewController.swift; sourceTree = "<group>"; };
		4B2944551C3D03880088C3E7 /* Kingfisher-macOS-Demo.app */ = {isa = PBXFileReference; explicitFileType = wrapper.application; includeInIndex = 0; path = "Kingfisher-macOS-Demo.app"; sourceTree = BUILT_PRODUCTS_DIR; };
		4B7742461D87E42E0077024E /* loader.gif */ = {isa = PBXFileReference; lastKnownFileType = image.gif; path = loader.gif; sourceTree = "<group>"; };
		4BB3DE8522B8D9C400F65D51 /* SwiftUIView.swift */ = {isa = PBXFileReference; fileEncoding = 4; lastKnownFileType = sourcecode.swift; path = SwiftUIView.swift; sourceTree = "<group>"; };
		4BCCF3361D5B02F8003387C2 /* AppDelegate.swift */ = {isa = PBXFileReference; fileEncoding = 4; lastKnownFileType = sourcecode.swift; path = AppDelegate.swift; sourceTree = "<group>"; };
		4BCCF3371D5B02F8003387C2 /* Assets.xcassets */ = {isa = PBXFileReference; lastKnownFileType = folder.assetcatalog; path = Assets.xcassets; sourceTree = "<group>"; };
		4BCCF3391D5B02F8003387C2 /* Base */ = {isa = PBXFileReference; lastKnownFileType = file.storyboard; name = Base; path = Base.lproj/Main.storyboard; sourceTree = "<group>"; };
		4BCCF33A1D5B02F8003387C2 /* Cell.xib */ = {isa = PBXFileReference; fileEncoding = 4; lastKnownFileType = file.xib; path = Cell.xib; sourceTree = "<group>"; };
		4BCCF33B1D5B02F8003387C2 /* Info.plist */ = {isa = PBXFileReference; fileEncoding = 4; lastKnownFileType = text.plist.xml; path = Info.plist; sourceTree = "<group>"; };
		4BCCF33C1D5B02F8003387C2 /* ViewController.swift */ = {isa = PBXFileReference; fileEncoding = 4; lastKnownFileType = sourcecode.swift; path = ViewController.swift; sourceTree = "<group>"; };
		4BEF108A22FA9B1C00820491 /* Assets.xcassets */ = {isa = PBXFileReference; lastKnownFileType = folder.assetcatalog; path = Assets.xcassets; sourceTree = "<group>"; };
		4BEF108C22FA9B1C00820491 /* Preview Assets.xcassets */ = {isa = PBXFileReference; lastKnownFileType = folder.assetcatalog; path = "Preview Assets.xcassets"; sourceTree = "<group>"; };
		4BEF108E22FA9B1C00820491 /* Base */ = {isa = PBXFileReference; lastKnownFileType = file.storyboard; name = Base; path = Base.lproj/LaunchScreen.storyboard; sourceTree = "<group>"; };
		4BEF108F22FA9B1C00820491 /* AppDelegate.swift */ = {isa = PBXFileReference; fileEncoding = 4; lastKnownFileType = sourcecode.swift; path = AppDelegate.swift; sourceTree = "<group>"; };
		4BEF109022FA9B1C00820491 /* MainView.swift */ = {isa = PBXFileReference; fileEncoding = 4; lastKnownFileType = sourcecode.swift; path = MainView.swift; sourceTree = "<group>"; };
		4BEF109122FA9B1C00820491 /* Info.plist */ = {isa = PBXFileReference; fileEncoding = 4; lastKnownFileType = text.plist.xml; path = Info.plist; sourceTree = "<group>"; };
		4BEF109222FA9B1C00820491 /* SceneDelegate.swift */ = {isa = PBXFileReference; fileEncoding = 4; lastKnownFileType = sourcecode.swift; path = SceneDelegate.swift; sourceTree = "<group>"; };
		4BEF109D22FA9CF100820491 /* Kingfisher.framework */ = {isa = PBXFileReference; explicitFileType = wrapper.framework; path = Kingfisher.framework; sourceTree = BUILT_PRODUCTS_DIR; };
		4BEF10A122FA9DAB00820491 /* Kingfisher.framework */ = {isa = PBXFileReference; explicitFileType = wrapper.framework; path = Kingfisher.framework; sourceTree = BUILT_PRODUCTS_DIR; };
		4BEF10A422FA9DC300820491 /* Kingfisher.framework */ = {isa = PBXFileReference; explicitFileType = wrapper.framework; path = Kingfisher.framework; sourceTree = BUILT_PRODUCTS_DIR; };
		4BEF10A822FA9DE400820491 /* Kingfisher.framework */ = {isa = PBXFileReference; explicitFileType = wrapper.framework; path = Kingfisher.framework; sourceTree = BUILT_PRODUCTS_DIR; };
		4BEF10AB22FA9F6A00820491 /* KingfisherSwiftUI.framework */ = {isa = PBXFileReference; explicitFileType = wrapper.framework; path = KingfisherSwiftUI.framework; sourceTree = BUILT_PRODUCTS_DIR; };
		4BEF10AF22FA9F7600820491 /* Kingfisher.framework */ = {isa = PBXFileReference; explicitFileType = wrapper.framework; path = Kingfisher.framework; sourceTree = BUILT_PRODUCTS_DIR; };
		4BFD30BF22FA9AC1002849BF /* Kingfisher-SwiftUI-Demo.app */ = {isa = PBXFileReference; explicitFileType = wrapper.application; includeInIndex = 0; path = "Kingfisher-SwiftUI-Demo.app"; sourceTree = BUILT_PRODUCTS_DIR; };
		C959EEE522874DC600467A10 /* ProgressiveJPEGViewController.swift */ = {isa = PBXFileReference; lastKnownFileType = sourcecode.swift; path = ProgressiveJPEGViewController.swift; sourceTree = "<group>"; };
		D10AC99721A300C9005F057C /* ProcessorCollectionViewController.swift */ = {isa = PBXFileReference; lastKnownFileType = sourcecode.swift; path = ProcessorCollectionViewController.swift; sourceTree = "<group>"; };
		D12E0C8C1C47F91800AC98AD /* AppDelegate.swift */ = {isa = PBXFileReference; fileEncoding = 4; lastKnownFileType = sourcecode.swift; path = AppDelegate.swift; sourceTree = "<group>"; };
		D12E0C8E1C47F91800AC98AD /* Base */ = {isa = PBXFileReference; lastKnownFileType = file.xib; name = Base; path = Base.lproj/LaunchScreen.xib; sourceTree = "<group>"; };
		D12E0C901C47F91800AC98AD /* Base */ = {isa = PBXFileReference; lastKnownFileType = file.storyboard; name = Base; path = Base.lproj/Main.storyboard; sourceTree = "<group>"; };
		D12E0C911C47F91800AC98AD /* ImageCollectionViewCell.swift */ = {isa = PBXFileReference; fileEncoding = 4; lastKnownFileType = sourcecode.swift; path = ImageCollectionViewCell.swift; sourceTree = "<group>"; };
		D12E0C921C47F91800AC98AD /* Images.xcassets */ = {isa = PBXFileReference; lastKnownFileType = folder.assetcatalog; path = Images.xcassets; sourceTree = "<group>"; };
		D12E0C931C47F91800AC98AD /* Info.plist */ = {isa = PBXFileReference; fileEncoding = 4; lastKnownFileType = text.plist.xml; path = Info.plist; sourceTree = "<group>"; };
		D12E0C941C47F91800AC98AD /* NormalLoadingViewController.swift */ = {isa = PBXFileReference; fileEncoding = 4; lastKnownFileType = sourcecode.swift; path = NormalLoadingViewController.swift; sourceTree = "<group>"; };
		D12E0C9D1C47F92200AC98AD /* AppDelegate.swift */ = {isa = PBXFileReference; fileEncoding = 4; lastKnownFileType = sourcecode.swift; path = AppDelegate.swift; sourceTree = "<group>"; };
		D12E0C9E1C47F92200AC98AD /* Assets.xcassets */ = {isa = PBXFileReference; lastKnownFileType = folder.assetcatalog; path = Assets.xcassets; sourceTree = "<group>"; };
		D12E0CA01C47F92200AC98AD /* Base */ = {isa = PBXFileReference; lastKnownFileType = file.storyboard; name = Base; path = Base.lproj/Main.storyboard; sourceTree = "<group>"; };
		D12E0CA11C47F92200AC98AD /* Info.plist */ = {isa = PBXFileReference; fileEncoding = 4; lastKnownFileType = text.plist.xml; path = Info.plist; sourceTree = "<group>"; };
		D13F49C21BEDA53F00CE335D /* Kingfisher-tvOS-Demo.app */ = {isa = PBXFileReference; explicitFileType = wrapper.application; includeInIndex = 0; path = "Kingfisher-tvOS-Demo.app"; sourceTree = BUILT_PRODUCTS_DIR; };
		D1679A391C4E78B20020FD12 /* Kingfisher-watchOS-Demo.app */ = {isa = PBXFileReference; explicitFileType = wrapper.application; includeInIndex = 0; path = "Kingfisher-watchOS-Demo.app"; sourceTree = BUILT_PRODUCTS_DIR; };
		D1679A451C4E78B20020FD12 /* Kingfisher-watchOS-Demo Extension.appex */ = {isa = PBXFileReference; explicitFileType = "wrapper.app-extension"; includeInIndex = 0; path = "Kingfisher-watchOS-Demo Extension.appex"; sourceTree = BUILT_PRODUCTS_DIR; };
		D17678CE22C517E400972227 /* SwiftUIList.swift */ = {isa = PBXFileReference; lastKnownFileType = sourcecode.swift; path = SwiftUIList.swift; sourceTree = "<group>"; };
		D1A1CCA221A1879600263AD8 /* MainViewController.swift */ = {isa = PBXFileReference; lastKnownFileType = sourcecode.swift; path = MainViewController.swift; sourceTree = "<group>"; };
		D1A1CCA621A18A3200263AD8 /* UIViewController+KingfisherOperation.swift */ = {isa = PBXFileReference; lastKnownFileType = sourcecode.swift; path = "UIViewController+KingfisherOperation.swift"; sourceTree = "<group>"; };
		D1CE1BCF21A1AFA300419000 /* TransitionViewController.swift */ = {isa = PBXFileReference; lastKnownFileType = sourcecode.swift; path = TransitionViewController.swift; sourceTree = "<group>"; };
		D1CE1BD221A1B45A00419000 /* ImageLoader.swift */ = {isa = PBXFileReference; lastKnownFileType = sourcecode.swift; path = ImageLoader.swift; sourceTree = "<group>"; };
		D1E4CF5321BACBA6004D029D /* ImageDataProviderCollectionViewController.swift */ = {isa = PBXFileReference; lastKnownFileType = sourcecode.swift; path = ImageDataProviderCollectionViewController.swift; sourceTree = "<group>"; };
		D1ED2D0B1AD2CFA600CFC3EB /* Kingfisher-Demo.app */ = {isa = PBXFileReference; explicitFileType = wrapper.application; includeInIndex = 0; path = "Kingfisher-Demo.app"; sourceTree = BUILT_PRODUCTS_DIR; };
		D1F06F3221AA4292000B1C38 /* DetailImageViewController.swift */ = {isa = PBXFileReference; lastKnownFileType = sourcecode.swift; path = DetailImageViewController.swift; sourceTree = "<group>"; };
		D1F06F3621AAEACF000B1C38 /* GIFViewController.swift */ = {isa = PBXFileReference; lastKnownFileType = sourcecode.swift; path = GIFViewController.swift; sourceTree = "<group>"; };
		D1F06F3821AAF1EE000B1C38 /* IndicatorCollectionViewController.swift */ = {isa = PBXFileReference; lastKnownFileType = sourcecode.swift; path = IndicatorCollectionViewController.swift; sourceTree = "<group>"; };
		D1FAB06E21A853E600908910 /* HighResolutionCollectionViewController.swift */ = {isa = PBXFileReference; lastKnownFileType = sourcecode.swift; path = HighResolutionCollectionViewController.swift; sourceTree = "<group>"; };
/* End PBXFileReference section */

/* Begin PBXFrameworksBuildPhase section */
		4B2944521C3D03880088C3E7 /* Frameworks */ = {
			isa = PBXFrameworksBuildPhase;
			buildActionMask = 2147483647;
			files = (
				4BEF10A522FA9DC300820491 /* Kingfisher.framework in Frameworks */,
			);
			runOnlyForDeploymentPostprocessing = 0;
		};
		4BFD30BC22FA9AC1002849BF /* Frameworks */ = {
			isa = PBXFrameworksBuildPhase;
			buildActionMask = 2147483647;
			files = (
				4BEF10B022FA9F7600820491 /* Kingfisher.framework in Frameworks */,
				4BEF10AC22FA9F6A00820491 /* KingfisherSwiftUI.framework in Frameworks */,
			);
			runOnlyForDeploymentPostprocessing = 0;
		};
		60796AE9A717329E55ACCCC7 /* Frameworks */ = {
			isa = PBXFrameworksBuildPhase;
			buildActionMask = 2147483647;
			files = (
			);
			runOnlyForDeploymentPostprocessing = 0;
		};
		D13F49BF1BEDA53F00CE335D /* Frameworks */ = {
			isa = PBXFrameworksBuildPhase;
			buildActionMask = 2147483647;
			files = (
				4BEF10A222FA9DAB00820491 /* Kingfisher.framework in Frameworks */,
			);
			runOnlyForDeploymentPostprocessing = 0;
		};
		D1679A421C4E78B20020FD12 /* Frameworks */ = {
			isa = PBXFrameworksBuildPhase;
			buildActionMask = 2147483647;
			files = (
				4BEF10A922FA9DE400820491 /* Kingfisher.framework in Frameworks */,
			);
			runOnlyForDeploymentPostprocessing = 0;
		};
		D1ED2D081AD2CFA600CFC3EB /* Frameworks */ = {
			isa = PBXFrameworksBuildPhase;
			buildActionMask = 2147483647;
			files = (
				4BEF109F22FA9D2F00820491 /* Kingfisher.framework in Frameworks */,
			);
			runOnlyForDeploymentPostprocessing = 0;
		};
/* End PBXFrameworksBuildPhase section */

/* Begin PBXGroup section */
		277EAE762045ADE700547CD3 /* Frameworks */ = {
			isa = PBXGroup;
			children = (
				4BEF10AF22FA9F7600820491 /* Kingfisher.framework */,
				4BEF10AB22FA9F6A00820491 /* KingfisherSwiftUI.framework */,
				4BEF10A822FA9DE400820491 /* Kingfisher.framework */,
				4BEF10A422FA9DC300820491 /* Kingfisher.framework */,
				4BEF10A122FA9DAB00820491 /* Kingfisher.framework */,
				4BEF109D22FA9CF100820491 /* Kingfisher.framework */,
			);
			name = Frameworks;
			sourceTree = "<group>";
		};
		277EAE882045B39C00547CD3 /* Kingfisher-watchOS-Demo */ = {
			isa = PBXGroup;
			children = (
				277EAE892045B39C00547CD3 /* Assets.xcassets */,
				277EAE8A2045B39C00547CD3 /* Interface.storyboard */,
				277EAE8C2045B39C00547CD3 /* Info.plist */,
			);
			name = "Kingfisher-watchOS-Demo";
			path = "Demo/Kingfisher-watchOS-Demo";
			sourceTree = "<group>";
		};
		277EAE952045B4D500547CD3 /* Kingfisher-watchOS-Demo Extension */ = {
			isa = PBXGroup;
			children = (
				277EAE962045B4D500547CD3 /* Assets.xcassets */,
				277EAEA02045B52800547CD3 /* ExtensionDelegate.swift */,
				277EAE9F2045B52800547CD3 /* Info.plist */,
				277EAE9E2045B52800547CD3 /* InterfaceController.swift */,
			);
			name = "Kingfisher-watchOS-Demo Extension";
			path = "Demo/Kingfisher-watchOS-Demo Extension";
			sourceTree = "<group>";
		};
		4BCCF3351D5B02F8003387C2 /* Kingfisher-macOS-Demo */ = {
			isa = PBXGroup;
			children = (
				4BCCF3361D5B02F8003387C2 /* AppDelegate.swift */,
				4BCCF3371D5B02F8003387C2 /* Assets.xcassets */,
				4BCCF3381D5B02F8003387C2 /* Main.storyboard */,
				4BCCF33A1D5B02F8003387C2 /* Cell.xib */,
				4BCCF33B1D5B02F8003387C2 /* Info.plist */,
				4BCCF33C1D5B02F8003387C2 /* ViewController.swift */,
			);
			name = "Kingfisher-macOS-Demo";
			path = "Demo/Kingfisher-macOS-Demo";
			sourceTree = "<group>";
		};
		4BEF108922FA9B1C00820491 /* Kingfisher-SwiftUI-Demo */ = {
			isa = PBXGroup;
			children = (
				4BEF109A22FA9C5600820491 /* Views */,
				4BEF108A22FA9B1C00820491 /* Assets.xcassets */,
				4BEF108B22FA9B1C00820491 /* Preview Content */,
				4BEF108D22FA9B1C00820491 /* LaunchScreen.storyboard */,
				4BEF108F22FA9B1C00820491 /* AppDelegate.swift */,
				4BEF109022FA9B1C00820491 /* MainView.swift */,
				4BEF109122FA9B1C00820491 /* Info.plist */,
				4BEF109222FA9B1C00820491 /* SceneDelegate.swift */,
			);
			name = "Kingfisher-SwiftUI-Demo";
			path = "Demo/Kingfisher-SwiftUI-Demo";
			sourceTree = "<group>";
		};
		4BEF108B22FA9B1C00820491 /* Preview Content */ = {
			isa = PBXGroup;
			children = (
				4BEF108C22FA9B1C00820491 /* Preview Assets.xcassets */,
			);
			path = "Preview Content";
			sourceTree = "<group>";
		};
		4BEF109A22FA9C5600820491 /* Views */ = {
			isa = PBXGroup;
			children = (
				4BB3DE8522B8D9C400F65D51 /* SwiftUIView.swift */,
				D17678CE22C517E400972227 /* SwiftUIList.swift */,
			);
			path = Views;
			sourceTree = "<group>";
		};
		D10EC22B1C3D62DE00A4211C /* Demo */ = {
			isa = PBXGroup;
			children = (
				4BEF108922FA9B1C00820491 /* Kingfisher-SwiftUI-Demo */,
				D12E0C8B1C47F91800AC98AD /* Kingfisher-Demo */,
				4BCCF3351D5B02F8003387C2 /* Kingfisher-macOS-Demo */,
				D12E0C9C1C47F92200AC98AD /* Kingfisher-tvOS-Demo */,
				277EAE952045B4D500547CD3 /* Kingfisher-watchOS-Demo Extension */,
				277EAE882045B39C00547CD3 /* Kingfisher-watchOS-Demo */,
			);
			name = Demo;
			sourceTree = "<group>";
		};
		D12E0C8B1C47F91800AC98AD /* Kingfisher-Demo */ = {
			isa = PBXGroup;
			children = (
				D12E0C931C47F91800AC98AD /* Info.plist */,
				D12E0C8C1C47F91800AC98AD /* AppDelegate.swift */,
				D12E0C8D1C47F91800AC98AD /* LaunchScreen.xib */,
				D12E0C8F1C47F91800AC98AD /* Main.storyboard */,
				D1A1CCA921A1936300263AD8 /* ViewControllers */,
				D1A1CCA521A1895000263AD8 /* Extensions */,
				D1A1CCAB21A1939100263AD8 /* Resources */,
				D12E0C921C47F91800AC98AD /* Images.xcassets */,
			);
			name = "Kingfisher-Demo";
			path = "Demo/Kingfisher-Demo";
			sourceTree = "<group>";
		};
		D12E0C9C1C47F92200AC98AD /* Kingfisher-tvOS-Demo */ = {
			isa = PBXGroup;
			children = (
				D12E0C9D1C47F92200AC98AD /* AppDelegate.swift */,
				D12E0C9E1C47F92200AC98AD /* Assets.xcassets */,
				D12E0C9F1C47F92200AC98AD /* Main.storyboard */,
				D12E0CA11C47F92200AC98AD /* Info.plist */,
			);
			name = "Kingfisher-tvOS-Demo";
			path = "Demo/Kingfisher-tvOS-Demo";
			sourceTree = "<group>";
		};
		D1A1CCA521A1895000263AD8 /* Extensions */ = {
			isa = PBXGroup;
			children = (
				D1A1CCA621A18A3200263AD8 /* UIViewController+KingfisherOperation.swift */,
			);
			path = Extensions;
			sourceTree = "<group>";
		};
		D1A1CCA921A1936300263AD8 /* ViewControllers */ = {
			isa = PBXGroup;
			children = (
				D1A1CCA221A1879600263AD8 /* MainViewController.swift */,
				D10AC99721A300C9005F057C /* ProcessorCollectionViewController.swift */,
				4B1C7A3C21A256E300CE9D31 /* InfinityCollectionViewController.swift */,
				D1CE1BCF21A1AFA300419000 /* TransitionViewController.swift */,
				D12E0C941C47F91800AC98AD /* NormalLoadingViewController.swift */,
				D12E0C911C47F91800AC98AD /* ImageCollectionViewCell.swift */,
				D1FAB06E21A853E600908910 /* HighResolutionCollectionViewController.swift */,
				D1F06F3221AA4292000B1C38 /* DetailImageViewController.swift */,
				D1F06F3621AAEACF000B1C38 /* GIFViewController.swift */,
				D1F06F3821AAF1EE000B1C38 /* IndicatorCollectionViewController.swift */,
				D1E4CF5321BACBA6004D029D /* ImageDataProviderCollectionViewController.swift */,
				C959EEE522874DC600467A10 /* ProgressiveJPEGViewController.swift */,
			);
			path = ViewControllers;
			sourceTree = "<group>";
		};
		D1A1CCAB21A1939100263AD8 /* Resources */ = {
			isa = PBXGroup;
			children = (
				4B7742461D87E42E0077024E /* loader.gif */,
				D1CE1BD221A1B45A00419000 /* ImageLoader.swift */,
			);
			path = Resources;
			sourceTree = "<group>";
		};
		D1ED2D021AD2CFA600CFC3EB = {
			isa = PBXGroup;
			children = (
				D10EC22B1C3D62DE00A4211C /* Demo */,
				D1ED2D0C1AD2CFA600CFC3EB /* Products */,
				277EAE762045ADE700547CD3 /* Frameworks */,
			);
			sourceTree = "<group>";
		};
		D1ED2D0C1AD2CFA600CFC3EB /* Products */ = {
			isa = PBXGroup;
			children = (
				D1ED2D0B1AD2CFA600CFC3EB /* Kingfisher-Demo.app */,
				D13F49C21BEDA53F00CE335D /* Kingfisher-tvOS-Demo.app */,
				4B2944551C3D03880088C3E7 /* Kingfisher-macOS-Demo.app */,
				D1679A391C4E78B20020FD12 /* Kingfisher-watchOS-Demo.app */,
				D1679A451C4E78B20020FD12 /* Kingfisher-watchOS-Demo Extension.appex */,
				4BFD30BF22FA9AC1002849BF /* Kingfisher-SwiftUI-Demo.app */,
			);
			name = Products;
			sourceTree = "<group>";
		};
/* End PBXGroup section */

/* Begin PBXNativeTarget section */
		4B2944541C3D03880088C3E7 /* Kingfisher-macOS-Demo */ = {
			isa = PBXNativeTarget;
			buildConfigurationList = 4B2944611C3D03880088C3E7 /* Build configuration list for PBXNativeTarget "Kingfisher-macOS-Demo" */;
			buildPhases = (
				4B2944511C3D03880088C3E7 /* Sources */,
				4B2944521C3D03880088C3E7 /* Frameworks */,
				4B2944531C3D03880088C3E7 /* Resources */,
				4BEF10A722FA9DC300820491 /* Embed Frameworks */,
			);
			buildRules = (
			);
			dependencies = (
			);
			name = "Kingfisher-macOS-Demo";
			productName = "Kingfisher-OSX-Demo";
			productReference = 4B2944551C3D03880088C3E7 /* Kingfisher-macOS-Demo.app */;
			productType = "com.apple.product-type.application";
		};
		4BFD30BE22FA9AC1002849BF /* Kingfisher-SwiftUI-Demo */ = {
			isa = PBXNativeTarget;
			buildConfigurationList = 4BFD30D222FA9AC3002849BF /* Build configuration list for PBXNativeTarget "Kingfisher-SwiftUI-Demo" */;
			buildPhases = (
				4BFD30BB22FA9AC1002849BF /* Sources */,
				4BFD30BC22FA9AC1002849BF /* Frameworks */,
				4BFD30BD22FA9AC1002849BF /* Resources */,
				4BEF10AE22FA9F6A00820491 /* Embed Frameworks */,
			);
			buildRules = (
			);
			dependencies = (
			);
			name = "Kingfisher-SwiftUI-Demo";
			productName = "Kingfisher-SwiftUI-Demo";
			productReference = 4BFD30BF22FA9AC1002849BF /* Kingfisher-SwiftUI-Demo.app */;
			productType = "com.apple.product-type.application";
		};
		D13F49C11BEDA53F00CE335D /* Kingfisher-tvOS-Demo */ = {
			isa = PBXNativeTarget;
			buildConfigurationList = D13F49D01BEDA53F00CE335D /* Build configuration list for PBXNativeTarget "Kingfisher-tvOS-Demo" */;
			buildPhases = (
				D13F49BE1BEDA53F00CE335D /* Sources */,
				D13F49BF1BEDA53F00CE335D /* Frameworks */,
				D13F49C01BEDA53F00CE335D /* Resources */,
				D13F49ED1BEDA82000CE335D /* Embed Frameworks */,
			);
			buildRules = (
			);
			dependencies = (
			);
			name = "Kingfisher-tvOS-Demo";
			productName = "Kingfisher-tvOS-Demo";
			productReference = D13F49C21BEDA53F00CE335D /* Kingfisher-tvOS-Demo.app */;
			productType = "com.apple.product-type.application";
		};
		D1679A381C4E78B20020FD12 /* Kingfisher-watchOS-Demo */ = {
			isa = PBXNativeTarget;
			buildConfigurationList = D1679A581C4E78B20020FD12 /* Build configuration list for PBXNativeTarget "Kingfisher-watchOS-Demo" */;
			buildPhases = (
				D1679A371C4E78B20020FD12 /* Resources */,
				D1679A571C4E78B20020FD12 /* Embed App Extensions */,
				60796AE9A717329E55ACCCC7 /* Frameworks */,
			);
			buildRules = (
			);
			dependencies = (
				D1679A481C4E78B20020FD12 /* PBXTargetDependency */,
			);
			name = "Kingfisher-watchOS-Demo";
			productName = "Kingfisher-watchOS-Demo";
			productReference = D1679A391C4E78B20020FD12 /* Kingfisher-watchOS-Demo.app */;
			productType = "com.apple.product-type.application.watchapp2";
		};
		D1679A441C4E78B20020FD12 /* Kingfisher-watchOS-Demo Extension */ = {
			isa = PBXNativeTarget;
			buildConfigurationList = D1679A541C4E78B20020FD12 /* Build configuration list for PBXNativeTarget "Kingfisher-watchOS-Demo Extension" */;
			buildPhases = (
				D1679A411C4E78B20020FD12 /* Sources */,
				D1679A421C4E78B20020FD12 /* Frameworks */,
				D1679A431C4E78B20020FD12 /* Resources */,
				D12F2EEC1C4E7CF500B8054D /* Embed Frameworks */,
			);
			buildRules = (
			);
			dependencies = (
			);
			name = "Kingfisher-watchOS-Demo Extension";
			productName = "Kingfisher-watchOS-Demo Extension";
			productReference = D1679A451C4E78B20020FD12 /* Kingfisher-watchOS-Demo Extension.appex */;
			productType = "com.apple.product-type.watchkit2-extension";
		};
		D1ED2D0A1AD2CFA600CFC3EB /* Kingfisher-Demo */ = {
			isa = PBXNativeTarget;
			buildConfigurationList = D1ED2D2A1AD2CFA600CFC3EB /* Build configuration list for PBXNativeTarget "Kingfisher-Demo" */;
			buildPhases = (
				D1ED2D071AD2CFA600CFC3EB /* Sources */,
				D1ED2D081AD2CFA600CFC3EB /* Frameworks */,
				D1ED2D091AD2CFA600CFC3EB /* Resources */,
				D1ED2D511AD2D09F00CFC3EB /* Embed Frameworks */,
				4BE2C9E61B381D42005313E5 /* Embed Watch Content */,
			);
			buildRules = (
			);
			dependencies = (
				D1679A521C4E78B20020FD12 /* PBXTargetDependency */,
			);
			name = "Kingfisher-Demo";
			productName = "Kingfisher-Demo";
			productReference = D1ED2D0B1AD2CFA600CFC3EB /* Kingfisher-Demo.app */;
			productType = "com.apple.product-type.application";
		};
/* End PBXNativeTarget section */

/* Begin PBXProject section */
		D1ED2D031AD2CFA600CFC3EB /* Project object */ = {
			isa = PBXProject;
			attributes = {
<<<<<<< HEAD
				LastSwiftUpdateCheck = 1100;
=======
				LastSwiftUpdateCheck = 0720;
>>>>>>> 59770a15
				LastUpgradeCheck = 1100;
				ORGANIZATIONNAME = "Wei Wang";
				TargetAttributes = {
					4B2944541C3D03880088C3E7 = {
						CreatedOnToolsVersion = 7.2;
						DevelopmentTeam = A4YJ9MRZ66;
						LastSwiftMigration = 0900;
						ProvisioningStyle = Automatic;
					};
					4BFD30BE22FA9AC1002849BF = {
						CreatedOnToolsVersion = 11.0;
						DevelopmentTeam = A4YJ9MRZ66;
						ProvisioningStyle = Automatic;
					};
					D13F49C11BEDA53F00CE335D = {
						CreatedOnToolsVersion = 7.1;
						DevelopmentTeam = A4YJ9MRZ66;
						LastSwiftMigration = 0900;
						ProvisioningStyle = Automatic;
					};
					D1679A381C4E78B20020FD12 = {
						CreatedOnToolsVersion = 7.2;
						DevelopmentTeam = A4YJ9MRZ66;
						LastSwiftMigration = 0900;
						ProvisioningStyle = Automatic;
					};
					D1679A441C4E78B20020FD12 = {
						CreatedOnToolsVersion = 7.2;
						DevelopmentTeam = A4YJ9MRZ66;
						LastSwiftMigration = 0920;
					};
					D1ED2D0A1AD2CFA600CFC3EB = {
						CreatedOnToolsVersion = 6.2;
						DevelopmentTeam = A4YJ9MRZ66;
						LastSwiftMigration = 0900;
					};
				};
			};
			buildConfigurationList = D1ED2D061AD2CFA600CFC3EB /* Build configuration list for PBXProject "Kingfisher-Demo" */;
			compatibilityVersion = "Xcode 3.2";
			developmentRegion = en;
			hasScannedForEncodings = 0;
			knownRegions = (
				en,
				Base,
			);
			mainGroup = D1ED2D021AD2CFA600CFC3EB;
			productRefGroup = D1ED2D0C1AD2CFA600CFC3EB /* Products */;
			projectDirPath = "";
			projectRoot = "";
			targets = (
				D1ED2D0A1AD2CFA600CFC3EB /* Kingfisher-Demo */,
				D13F49C11BEDA53F00CE335D /* Kingfisher-tvOS-Demo */,
				4B2944541C3D03880088C3E7 /* Kingfisher-macOS-Demo */,
				4BFD30BE22FA9AC1002849BF /* Kingfisher-SwiftUI-Demo */,
				D1679A381C4E78B20020FD12 /* Kingfisher-watchOS-Demo */,
				D1679A441C4E78B20020FD12 /* Kingfisher-watchOS-Demo Extension */,
			);
		};
/* End PBXProject section */

/* Begin PBXResourcesBuildPhase section */
		4B2944531C3D03880088C3E7 /* Resources */ = {
			isa = PBXResourcesBuildPhase;
			buildActionMask = 2147483647;
			files = (
				4BCCF33E1D5B02F8003387C2 /* Assets.xcassets in Resources */,
				4BCCF3401D5B02F8003387C2 /* Cell.xib in Resources */,
				4B4307A51D87E6A700ED2DA9 /* loader.gif in Resources */,
				4BCCF33F1D5B02F8003387C2 /* Main.storyboard in Resources */,
			);
			runOnlyForDeploymentPostprocessing = 0;
		};
		4BFD30BD22FA9AC1002849BF /* Resources */ = {
			isa = PBXResourcesBuildPhase;
			buildActionMask = 2147483647;
			files = (
				4BEF109522FA9B1C00820491 /* LaunchScreen.storyboard in Resources */,
				4BEF109322FA9B1C00820491 /* Assets.xcassets in Resources */,
			);
			runOnlyForDeploymentPostprocessing = 0;
		};
		D13F49C01BEDA53F00CE335D /* Resources */ = {
			isa = PBXResourcesBuildPhase;
			buildActionMask = 2147483647;
			files = (
				4B7742481D87E42E0077024E /* loader.gif in Resources */,
				D12E0CA31C47F92200AC98AD /* Assets.xcassets in Resources */,
				D12E0CA41C47F92200AC98AD /* Main.storyboard in Resources */,
			);
			runOnlyForDeploymentPostprocessing = 0;
		};
		D1679A371C4E78B20020FD12 /* Resources */ = {
			isa = PBXResourcesBuildPhase;
			buildActionMask = 2147483647;
			files = (
				277EAE8E2045B39C00547CD3 /* Interface.storyboard in Resources */,
				277EAE8D2045B39C00547CD3 /* Assets.xcassets in Resources */,
			);
			runOnlyForDeploymentPostprocessing = 0;
		};
		D1679A431C4E78B20020FD12 /* Resources */ = {
			isa = PBXResourcesBuildPhase;
			buildActionMask = 2147483647;
			files = (
				277EAE9D2045B4D500547CD3 /* Assets.xcassets in Resources */,
			);
			runOnlyForDeploymentPostprocessing = 0;
		};
		D1ED2D091AD2CFA600CFC3EB /* Resources */ = {
			isa = PBXResourcesBuildPhase;
			buildActionMask = 2147483647;
			files = (
				D12E0C991C47F91800AC98AD /* Images.xcassets in Resources */,
				4B7742471D87E42E0077024E /* loader.gif in Resources */,
				D12E0C961C47F91800AC98AD /* LaunchScreen.xib in Resources */,
				D12E0C971C47F91800AC98AD /* Main.storyboard in Resources */,
			);
			runOnlyForDeploymentPostprocessing = 0;
		};
/* End PBXResourcesBuildPhase section */

/* Begin PBXSourcesBuildPhase section */
		4B2944511C3D03880088C3E7 /* Sources */ = {
			isa = PBXSourcesBuildPhase;
			buildActionMask = 2147483647;
			files = (
				4BCCF3421D5B02F8003387C2 /* ViewController.swift in Sources */,
				4BCCF33D1D5B02F8003387C2 /* AppDelegate.swift in Sources */,
			);
			runOnlyForDeploymentPostprocessing = 0;
		};
		4BFD30BB22FA9AC1002849BF /* Sources */ = {
			isa = PBXSourcesBuildPhase;
			buildActionMask = 2147483647;
			files = (
				4BEF109C22FA9C6700820491 /* SwiftUIList.swift in Sources */,
				4BEF109722FA9B1C00820491 /* MainView.swift in Sources */,
				4BEF109622FA9B1C00820491 /* AppDelegate.swift in Sources */,
				4BEF109B22FA9C6700820491 /* SwiftUIView.swift in Sources */,
				4BEF109922FA9B1C00820491 /* SceneDelegate.swift in Sources */,
			);
			runOnlyForDeploymentPostprocessing = 0;
		};
		D13F49BE1BEDA53F00CE335D /* Sources */ = {
			isa = PBXSourcesBuildPhase;
			buildActionMask = 2147483647;
			files = (
				D1CE1BD421A1B45A00419000 /* ImageLoader.swift in Sources */,
				D12E0CB61C47F9C100AC98AD /* NormalLoadingViewController.swift in Sources */,
				D1F06F3521AA5938000B1C38 /* ImageCollectionViewCell.swift in Sources */,
				D1A1CCA821A18A3200263AD8 /* UIViewController+KingfisherOperation.swift in Sources */,
				D12E0CA21C47F92200AC98AD /* AppDelegate.swift in Sources */,
			);
			runOnlyForDeploymentPostprocessing = 0;
		};
		D1679A411C4E78B20020FD12 /* Sources */ = {
			isa = PBXSourcesBuildPhase;
			buildActionMask = 2147483647;
			files = (
				277EAEA32045B52800547CD3 /* ExtensionDelegate.swift in Sources */,
				277EAEA12045B52800547CD3 /* InterfaceController.swift in Sources */,
			);
			runOnlyForDeploymentPostprocessing = 0;
		};
		D1ED2D071AD2CFA600CFC3EB /* Sources */ = {
			isa = PBXSourcesBuildPhase;
			buildActionMask = 2147483647;
			files = (
				C959EEE622874DC600467A10 /* ProgressiveJPEGViewController.swift in Sources */,
				D1CE1BD321A1B45A00419000 /* ImageLoader.swift in Sources */,
				D12E0C9B1C47F91800AC98AD /* NormalLoadingViewController.swift in Sources */,
				D1CE1BD021A1AFA300419000 /* TransitionViewController.swift in Sources */,
				D10AC99821A300C9005F057C /* ProcessorCollectionViewController.swift in Sources */,
				D1F06F3921AAF1EE000B1C38 /* IndicatorCollectionViewController.swift in Sources */,
				D12E0C981C47F91800AC98AD /* ImageCollectionViewCell.swift in Sources */,
				D1A1CCA721A18A3200263AD8 /* UIViewController+KingfisherOperation.swift in Sources */,
				D1E4CF5421BACBA6004D029D /* ImageDataProviderCollectionViewController.swift in Sources */,
				D1FAB06F21A853E600908910 /* HighResolutionCollectionViewController.swift in Sources */,
				D12E0C951C47F91800AC98AD /* AppDelegate.swift in Sources */,
				D1F06F3321AA4292000B1C38 /* DetailImageViewController.swift in Sources */,
				4B1C7A3D21A256E300CE9D31 /* InfinityCollectionViewController.swift in Sources */,
				D1A1CCA321A1879600263AD8 /* MainViewController.swift in Sources */,
				D1F06F3721AAEACF000B1C38 /* GIFViewController.swift in Sources */,
			);
			runOnlyForDeploymentPostprocessing = 0;
		};
/* End PBXSourcesBuildPhase section */

/* Begin PBXTargetDependency section */
		D1679A481C4E78B20020FD12 /* PBXTargetDependency */ = {
			isa = PBXTargetDependency;
			target = D1679A441C4E78B20020FD12 /* Kingfisher-watchOS-Demo Extension */;
			targetProxy = D1679A471C4E78B20020FD12 /* PBXContainerItemProxy */;
		};
		D1679A521C4E78B20020FD12 /* PBXTargetDependency */ = {
			isa = PBXTargetDependency;
			target = D1679A381C4E78B20020FD12 /* Kingfisher-watchOS-Demo */;
			targetProxy = D1679A511C4E78B20020FD12 /* PBXContainerItemProxy */;
		};
/* End PBXTargetDependency section */

/* Begin PBXVariantGroup section */
		277EAE8A2045B39C00547CD3 /* Interface.storyboard */ = {
			isa = PBXVariantGroup;
			children = (
				277EAE8B2045B39C00547CD3 /* Base */,
			);
			name = Interface.storyboard;
			sourceTree = "<group>";
		};
		4BCCF3381D5B02F8003387C2 /* Main.storyboard */ = {
			isa = PBXVariantGroup;
			children = (
				4BCCF3391D5B02F8003387C2 /* Base */,
			);
			name = Main.storyboard;
			sourceTree = "<group>";
		};
		4BEF108D22FA9B1C00820491 /* LaunchScreen.storyboard */ = {
			isa = PBXVariantGroup;
			children = (
				4BEF108E22FA9B1C00820491 /* Base */,
			);
			name = LaunchScreen.storyboard;
			sourceTree = "<group>";
		};
		D12E0C8D1C47F91800AC98AD /* LaunchScreen.xib */ = {
			isa = PBXVariantGroup;
			children = (
				D12E0C8E1C47F91800AC98AD /* Base */,
			);
			name = LaunchScreen.xib;
			sourceTree = "<group>";
		};
		D12E0C8F1C47F91800AC98AD /* Main.storyboard */ = {
			isa = PBXVariantGroup;
			children = (
				D12E0C901C47F91800AC98AD /* Base */,
			);
			name = Main.storyboard;
			sourceTree = "<group>";
		};
		D12E0C9F1C47F92200AC98AD /* Main.storyboard */ = {
			isa = PBXVariantGroup;
			children = (
				D12E0CA01C47F92200AC98AD /* Base */,
			);
			name = Main.storyboard;
			sourceTree = "<group>";
		};
/* End PBXVariantGroup section */

/* Begin XCBuildConfiguration section */
		4B2944621C3D03880088C3E7 /* Debug */ = {
			isa = XCBuildConfiguration;
			buildSettings = {
				ASSETCATALOG_COMPILER_APPICON_NAME = AppIcon;
				CODE_SIGN_IDENTITY = "Mac Developer";
				CODE_SIGN_STYLE = Automatic;
				COMBINE_HIDPI_IMAGES = YES;
				DEBUG_INFORMATION_FORMAT = dwarf;
<<<<<<< HEAD
				DEVELOPMENT_TEAM = A4YJ9MRZ66;
=======
				DEVELOPMENT_TEAM = T499X543T7;
>>>>>>> 59770a15
				ENABLE_HARDENED_RUNTIME = YES;
				GCC_NO_COMMON_BLOCKS = YES;
				INFOPLIST_FILE = "Demo/Kingfisher-macOS-Demo/Info.plist";
				LD_RUNPATH_SEARCH_PATHS = "$(inherited) @executable_path/../Frameworks";
				PRODUCT_BUNDLE_IDENTIFIER = "com.onevcat.Kingfisher-OSX-Demo";
				PRODUCT_NAME = "$(TARGET_NAME)";
				PROVISIONING_PROFILE_SPECIFIER = "";
				SDKROOT = macosx;
			};
			name = Debug;
		};
		4B2944631C3D03880088C3E7 /* Release */ = {
			isa = XCBuildConfiguration;
			buildSettings = {
				ASSETCATALOG_COMPILER_APPICON_NAME = AppIcon;
				CODE_SIGN_IDENTITY = "Mac Developer";
				CODE_SIGN_STYLE = Automatic;
				COMBINE_HIDPI_IMAGES = YES;
				DEBUG_INFORMATION_FORMAT = "dwarf-with-dsym";
<<<<<<< HEAD
				DEVELOPMENT_TEAM = A4YJ9MRZ66;
=======
				DEVELOPMENT_TEAM = T499X543T7;
>>>>>>> 59770a15
				ENABLE_HARDENED_RUNTIME = YES;
				GCC_NO_COMMON_BLOCKS = YES;
				INFOPLIST_FILE = "Demo/Kingfisher-macOS-Demo/Info.plist";
				LD_RUNPATH_SEARCH_PATHS = "$(inherited) @executable_path/../Frameworks";
				PRODUCT_BUNDLE_IDENTIFIER = "com.onevcat.Kingfisher-OSX-Demo";
				PRODUCT_NAME = "$(TARGET_NAME)";
				PROVISIONING_PROFILE_SPECIFIER = "";
				SDKROOT = macosx;
				SWIFT_OPTIMIZATION_LEVEL = "-Owholemodule";
			};
			name = Release;
		};
		4BFD30D022FA9AC3002849BF /* Debug */ = {
			isa = XCBuildConfiguration;
			buildSettings = {
				ASSETCATALOG_COMPILER_APPICON_NAME = AppIcon;
				CLANG_ANALYZER_NONNULL = YES;
				CLANG_ANALYZER_NUMBER_OBJECT_CONVERSION = YES_AGGRESSIVE;
				CLANG_CXX_LANGUAGE_STANDARD = "gnu++14";
				CLANG_ENABLE_OBJC_WEAK = YES;
				CLANG_WARN_DOCUMENTATION_COMMENTS = YES;
				CLANG_WARN_UNGUARDED_AVAILABILITY = YES_AGGRESSIVE;
				CODE_SIGN_STYLE = Automatic;
				DEBUG_INFORMATION_FORMAT = dwarf;
				DEVELOPMENT_ASSET_PATHS = "$(SRCROOT)/Demo/Kingfisher-SwiftUI-Demo/Preview\\ Content";
				DEVELOPMENT_TEAM = A4YJ9MRZ66;
				ENABLE_PREVIEWS = YES;
				GCC_C_LANGUAGE_STANDARD = gnu11;
				INFOPLIST_FILE = "$(SRCROOT)/Demo/Kingfisher-SwiftUI-Demo/Info.plist";
				LD_RUNPATH_SEARCH_PATHS = "$(inherited) @executable_path/Frameworks";
				MTL_ENABLE_DEBUG_INFO = INCLUDE_SOURCE;
				MTL_FAST_MATH = YES;
				PRODUCT_BUNDLE_IDENTIFIER = "com.onevcat.Kingfisher-SwiftUI-Demo";
				PRODUCT_NAME = "$(TARGET_NAME)";
				SWIFT_VERSION = 5.0;
				TARGETED_DEVICE_FAMILY = "1,2";
			};
			name = Debug;
		};
		4BFD30D122FA9AC3002849BF /* Release */ = {
			isa = XCBuildConfiguration;
			buildSettings = {
				ASSETCATALOG_COMPILER_APPICON_NAME = AppIcon;
				CLANG_ANALYZER_NONNULL = YES;
				CLANG_ANALYZER_NUMBER_OBJECT_CONVERSION = YES_AGGRESSIVE;
				CLANG_CXX_LANGUAGE_STANDARD = "gnu++14";
				CLANG_ENABLE_OBJC_WEAK = YES;
				CLANG_WARN_DOCUMENTATION_COMMENTS = YES;
				CLANG_WARN_UNGUARDED_AVAILABILITY = YES_AGGRESSIVE;
				CODE_SIGN_STYLE = Automatic;
				DEBUG_INFORMATION_FORMAT = "dwarf-with-dsym";
				DEVELOPMENT_ASSET_PATHS = "$(SRCROOT)/Demo/Kingfisher-SwiftUI-Demo/Preview\\ Content";
				DEVELOPMENT_TEAM = A4YJ9MRZ66;
				ENABLE_PREVIEWS = YES;
				GCC_C_LANGUAGE_STANDARD = gnu11;
				INFOPLIST_FILE = "$(SRCROOT)/Demo/Kingfisher-SwiftUI-Demo/Info.plist";
				LD_RUNPATH_SEARCH_PATHS = "$(inherited) @executable_path/Frameworks";
				MTL_FAST_MATH = YES;
				PRODUCT_BUNDLE_IDENTIFIER = "com.onevcat.Kingfisher-SwiftUI-Demo";
				PRODUCT_NAME = "$(TARGET_NAME)";
				SWIFT_VERSION = 5.0;
				TARGETED_DEVICE_FAMILY = "1,2";
			};
			name = Release;
		};
		D13F49CE1BEDA53F00CE335D /* Debug */ = {
			isa = XCBuildConfiguration;
			buildSettings = {
				ASSETCATALOG_COMPILER_APPICON_NAME = "App Icon & Top Shelf Image";
				ASSETCATALOG_COMPILER_LAUNCHIMAGE_NAME = LaunchImage;
				"CODE_SIGN_IDENTITY[sdk=appletvos*]" = "iPhone Developer";
				CODE_SIGN_STYLE = Automatic;
				DEBUG_INFORMATION_FORMAT = dwarf;
				DEVELOPMENT_TEAM = A4YJ9MRZ66;
				GCC_NO_COMMON_BLOCKS = YES;
				INFOPLIST_FILE = "Demo/Kingfisher-tvOS-Demo/Info.plist";
				LD_RUNPATH_SEARCH_PATHS = "$(inherited) @executable_path/Frameworks";
				PRODUCT_BUNDLE_IDENTIFIER = "com.onevcat.Kingfisher-tvOS-Demo";
				PRODUCT_NAME = "$(TARGET_NAME)";
				PROVISIONING_PROFILE_SPECIFIER = "";
				SDKROOT = appletvos;
				TARGETED_DEVICE_FAMILY = 3;
			};
			name = Debug;
		};
		D13F49CF1BEDA53F00CE335D /* Release */ = {
			isa = XCBuildConfiguration;
			buildSettings = {
				ASSETCATALOG_COMPILER_APPICON_NAME = "App Icon & Top Shelf Image";
				ASSETCATALOG_COMPILER_LAUNCHIMAGE_NAME = LaunchImage;
				"CODE_SIGN_IDENTITY[sdk=appletvos*]" = "iPhone Developer";
				CODE_SIGN_STYLE = Automatic;
				DEBUG_INFORMATION_FORMAT = "dwarf-with-dsym";
				DEVELOPMENT_TEAM = A4YJ9MRZ66;
				GCC_NO_COMMON_BLOCKS = YES;
				INFOPLIST_FILE = "Demo/Kingfisher-tvOS-Demo/Info.plist";
				LD_RUNPATH_SEARCH_PATHS = "$(inherited) @executable_path/Frameworks";
				PRODUCT_BUNDLE_IDENTIFIER = "com.onevcat.Kingfisher-tvOS-Demo";
				PRODUCT_NAME = "$(TARGET_NAME)";
				PROVISIONING_PROFILE_SPECIFIER = "";
				SDKROOT = appletvos;
				SWIFT_OPTIMIZATION_LEVEL = "-Owholemodule";
				TARGETED_DEVICE_FAMILY = 3;
			};
			name = Release;
		};
		D1679A551C4E78B20020FD12 /* Debug */ = {
			isa = XCBuildConfiguration;
			buildSettings = {
				CLANG_ENABLE_MODULES = YES;
				DEBUG_INFORMATION_FORMAT = dwarf;
				DEVELOPMENT_TEAM = A4YJ9MRZ66;
				GCC_NO_COMMON_BLOCKS = YES;
				INFOPLIST_FILE = "Demo/Kingfisher-watchOS-Demo Extension/Info.plist";
				LD_RUNPATH_SEARCH_PATHS = "$(inherited) @executable_path/Frameworks @executable_path/../../Frameworks";
				PRODUCT_BUNDLE_IDENTIFIER = "com.onevcat.Kingfisher-Demo.watchkitapp.watchkitextension";
				PRODUCT_NAME = "${TARGET_NAME}";
				SDKROOT = watchos;
				SKIP_INSTALL = YES;
				SWIFT_OPTIMIZATION_LEVEL = "-Onone";
				TARGETED_DEVICE_FAMILY = 4;
			};
			name = Debug;
		};
		D1679A561C4E78B20020FD12 /* Release */ = {
			isa = XCBuildConfiguration;
			buildSettings = {
				CLANG_ENABLE_MODULES = YES;
				DEBUG_INFORMATION_FORMAT = "dwarf-with-dsym";
				DEVELOPMENT_TEAM = A4YJ9MRZ66;
				GCC_NO_COMMON_BLOCKS = YES;
				INFOPLIST_FILE = "Demo/Kingfisher-watchOS-Demo Extension/Info.plist";
				LD_RUNPATH_SEARCH_PATHS = "$(inherited) @executable_path/Frameworks @executable_path/../../Frameworks";
				PRODUCT_BUNDLE_IDENTIFIER = "com.onevcat.Kingfisher-Demo.watchkitapp.watchkitextension";
				PRODUCT_NAME = "${TARGET_NAME}";
				SDKROOT = watchos;
				SKIP_INSTALL = YES;
				SWIFT_OPTIMIZATION_LEVEL = "-Owholemodule";
				TARGETED_DEVICE_FAMILY = 4;
			};
			name = Release;
		};
		D1679A591C4E78B20020FD12 /* Debug */ = {
			isa = XCBuildConfiguration;
			buildSettings = {
				ALWAYS_EMBED_SWIFT_STANDARD_LIBRARIES = YES;
				ASSETCATALOG_COMPILER_APPICON_NAME = AppIcon;
				CODE_SIGN_IDENTITY = "iPhone Developer";
				"CODE_SIGN_IDENTITY[sdk=watchos*]" = "iPhone Developer";
				CODE_SIGN_STYLE = Automatic;
				DEBUG_INFORMATION_FORMAT = dwarf;
				DEVELOPMENT_TEAM = A4YJ9MRZ66;
				GCC_NO_COMMON_BLOCKS = YES;
				IBSC_MODULE = Kingfisher_watchOS_Demo_Extension;
				INFOPLIST_FILE = "Demo/Kingfisher-watchOS-Demo/Info.plist";
				PRODUCT_BUNDLE_IDENTIFIER = "com.onevcat.Kingfisher-Demo.watchkitapp";
				PRODUCT_NAME = "$(TARGET_NAME)";
				PROVISIONING_PROFILE_SPECIFIER = "";
				SDKROOT = watchos;
				SKIP_INSTALL = YES;
				TARGETED_DEVICE_FAMILY = 4;
			};
			name = Debug;
		};
		D1679A5A1C4E78B20020FD12 /* Release */ = {
			isa = XCBuildConfiguration;
			buildSettings = {
				ALWAYS_EMBED_SWIFT_STANDARD_LIBRARIES = YES;
				ASSETCATALOG_COMPILER_APPICON_NAME = AppIcon;
				CODE_SIGN_IDENTITY = "Apple Development";
				"CODE_SIGN_IDENTITY[sdk=watchos*]" = "iPhone Developer";
				CODE_SIGN_STYLE = Automatic;
				DEBUG_INFORMATION_FORMAT = "dwarf-with-dsym";
				DEVELOPMENT_TEAM = A4YJ9MRZ66;
				GCC_NO_COMMON_BLOCKS = YES;
				IBSC_MODULE = Kingfisher_watchOS_Demo_Extension;
				INFOPLIST_FILE = "Demo/Kingfisher-watchOS-Demo/Info.plist";
				PRODUCT_BUNDLE_IDENTIFIER = "com.onevcat.Kingfisher-Demo.watchkitapp";
				PRODUCT_NAME = "$(TARGET_NAME)";
				PROVISIONING_PROFILE_SPECIFIER = "";
				SDKROOT = watchos;
				SKIP_INSTALL = YES;
				TARGETED_DEVICE_FAMILY = 4;
			};
			name = Release;
		};
		D1ED2D281AD2CFA600CFC3EB /* Debug */ = {
			isa = XCBuildConfiguration;
			buildSettings = {
				ALWAYS_SEARCH_USER_PATHS = NO;
				CLANG_ANALYZER_LOCALIZABILITY_NONLOCALIZED = YES;
				CLANG_CXX_LANGUAGE_STANDARD = "gnu++0x";
				CLANG_CXX_LIBRARY = "libc++";
				CLANG_ENABLE_MODULES = YES;
				CLANG_ENABLE_OBJC_ARC = YES;
				CLANG_WARN_BLOCK_CAPTURE_AUTORELEASING = YES;
				CLANG_WARN_BOOL_CONVERSION = YES;
				CLANG_WARN_COMMA = YES;
				CLANG_WARN_CONSTANT_CONVERSION = YES;
				CLANG_WARN_DEPRECATED_OBJC_IMPLEMENTATIONS = YES;
				CLANG_WARN_DIRECT_OBJC_ISA_USAGE = YES_ERROR;
				CLANG_WARN_EMPTY_BODY = YES;
				CLANG_WARN_ENUM_CONVERSION = YES;
				CLANG_WARN_INFINITE_RECURSION = YES;
				CLANG_WARN_INT_CONVERSION = YES;
				CLANG_WARN_NON_LITERAL_NULL_CONVERSION = YES;
				CLANG_WARN_OBJC_IMPLICIT_RETAIN_SELF = YES;
				CLANG_WARN_OBJC_LITERAL_CONVERSION = YES;
				CLANG_WARN_OBJC_ROOT_CLASS = YES_ERROR;
				CLANG_WARN_RANGE_LOOP_ANALYSIS = YES;
				CLANG_WARN_STRICT_PROTOTYPES = YES;
				CLANG_WARN_SUSPICIOUS_MOVE = YES;
				CLANG_WARN_UNREACHABLE_CODE = YES;
				CLANG_WARN__DUPLICATE_METHOD_MATCH = YES;
				"CODE_SIGN_IDENTITY[sdk=iphoneos*]" = "iPhone Developer";
				COPY_PHASE_STRIP = NO;
				ENABLE_STRICT_OBJC_MSGSEND = YES;
				ENABLE_TESTABILITY = YES;
				GCC_C_LANGUAGE_STANDARD = gnu99;
				GCC_DYNAMIC_NO_PIC = NO;
				GCC_NO_COMMON_BLOCKS = YES;
				GCC_OPTIMIZATION_LEVEL = 0;
				GCC_PREPROCESSOR_DEFINITIONS = (
					"DEBUG=1",
					"$(inherited)",
				);
				GCC_SYMBOLS_PRIVATE_EXTERN = NO;
				GCC_WARN_64_TO_32_BIT_CONVERSION = YES;
				GCC_WARN_ABOUT_RETURN_TYPE = YES_ERROR;
				GCC_WARN_UNDECLARED_SELECTOR = YES;
				GCC_WARN_UNINITIALIZED_AUTOS = YES_AGGRESSIVE;
				GCC_WARN_UNUSED_FUNCTION = YES;
				GCC_WARN_UNUSED_VARIABLE = YES;
				IPHONEOS_DEPLOYMENT_TARGET = 13.0;
				MACOSX_DEPLOYMENT_TARGET = 10.12;
				MTL_ENABLE_DEBUG_INFO = YES;
				ONLY_ACTIVE_ARCH = YES;
				SDKROOT = iphoneos;
				SWIFT_ACTIVE_COMPILATION_CONDITIONS = DEBUG;
				SWIFT_OPTIMIZATION_LEVEL = "-Onone";
				SWIFT_VERSION = 5.0;
				TARGETED_DEVICE_FAMILY = "1,2";
				TVOS_DEPLOYMENT_TARGET = 10.0;
				WATCHOS_DEPLOYMENT_TARGET = 3.0;
			};
			name = Debug;
		};
		D1ED2D291AD2CFA600CFC3EB /* Release */ = {
			isa = XCBuildConfiguration;
			buildSettings = {
				ALWAYS_SEARCH_USER_PATHS = NO;
				CLANG_ANALYZER_LOCALIZABILITY_NONLOCALIZED = YES;
				CLANG_CXX_LANGUAGE_STANDARD = "gnu++0x";
				CLANG_CXX_LIBRARY = "libc++";
				CLANG_ENABLE_MODULES = YES;
				CLANG_ENABLE_OBJC_ARC = YES;
				CLANG_WARN_BLOCK_CAPTURE_AUTORELEASING = YES;
				CLANG_WARN_BOOL_CONVERSION = YES;
				CLANG_WARN_COMMA = YES;
				CLANG_WARN_CONSTANT_CONVERSION = YES;
				CLANG_WARN_DEPRECATED_OBJC_IMPLEMENTATIONS = YES;
				CLANG_WARN_DIRECT_OBJC_ISA_USAGE = YES_ERROR;
				CLANG_WARN_EMPTY_BODY = YES;
				CLANG_WARN_ENUM_CONVERSION = YES;
				CLANG_WARN_INFINITE_RECURSION = YES;
				CLANG_WARN_INT_CONVERSION = YES;
				CLANG_WARN_NON_LITERAL_NULL_CONVERSION = YES;
				CLANG_WARN_OBJC_IMPLICIT_RETAIN_SELF = YES;
				CLANG_WARN_OBJC_LITERAL_CONVERSION = YES;
				CLANG_WARN_OBJC_ROOT_CLASS = YES_ERROR;
				CLANG_WARN_RANGE_LOOP_ANALYSIS = YES;
				CLANG_WARN_STRICT_PROTOTYPES = YES;
				CLANG_WARN_SUSPICIOUS_MOVE = YES;
				CLANG_WARN_UNREACHABLE_CODE = YES;
				CLANG_WARN__DUPLICATE_METHOD_MATCH = YES;
				"CODE_SIGN_IDENTITY[sdk=iphoneos*]" = "iPhone Developer";
				COPY_PHASE_STRIP = NO;
				ENABLE_NS_ASSERTIONS = NO;
				ENABLE_STRICT_OBJC_MSGSEND = YES;
				GCC_C_LANGUAGE_STANDARD = gnu99;
				GCC_NO_COMMON_BLOCKS = YES;
				GCC_WARN_64_TO_32_BIT_CONVERSION = YES;
				GCC_WARN_ABOUT_RETURN_TYPE = YES_ERROR;
				GCC_WARN_UNDECLARED_SELECTOR = YES;
				GCC_WARN_UNINITIALIZED_AUTOS = YES_AGGRESSIVE;
				GCC_WARN_UNUSED_FUNCTION = YES;
				GCC_WARN_UNUSED_VARIABLE = YES;
				IPHONEOS_DEPLOYMENT_TARGET = 13.0;
				MACOSX_DEPLOYMENT_TARGET = 10.12;
				MTL_ENABLE_DEBUG_INFO = NO;
				SDKROOT = iphoneos;
				SWIFT_ACTIVE_COMPILATION_CONDITIONS = "";
				SWIFT_OPTIMIZATION_LEVEL = "-Owholemodule";
				SWIFT_VERSION = 5.0;
				TARGETED_DEVICE_FAMILY = "1,2";
				TVOS_DEPLOYMENT_TARGET = 10.0;
				VALIDATE_PRODUCT = YES;
				WATCHOS_DEPLOYMENT_TARGET = 3.0;
			};
			name = Release;
		};
		D1ED2D2B1AD2CFA600CFC3EB /* Debug */ = {
			isa = XCBuildConfiguration;
			buildSettings = {
				ASSETCATALOG_COMPILER_APPICON_NAME = AppIcon;
				CODE_SIGN_IDENTITY = "iPhone Developer";
				DEVELOPMENT_TEAM = A4YJ9MRZ66;
				INFOPLIST_FILE = "Demo/Kingfisher-Demo/Info.plist";
				LD_RUNPATH_SEARCH_PATHS = "$(inherited) @executable_path/Frameworks";
				PRODUCT_BUNDLE_IDENTIFIER = "com.onevcat.$(PRODUCT_NAME:rfc1034identifier)";
				PRODUCT_NAME = "$(TARGET_NAME)";
			};
			name = Debug;
		};
		D1ED2D2C1AD2CFA600CFC3EB /* Release */ = {
			isa = XCBuildConfiguration;
			buildSettings = {
				ASSETCATALOG_COMPILER_APPICON_NAME = AppIcon;
				CODE_SIGN_IDENTITY = "iPhone Developer";
				DEVELOPMENT_TEAM = A4YJ9MRZ66;
				INFOPLIST_FILE = "Demo/Kingfisher-Demo/Info.plist";
				LD_RUNPATH_SEARCH_PATHS = "$(inherited) @executable_path/Frameworks";
				PRODUCT_BUNDLE_IDENTIFIER = "com.onevcat.$(PRODUCT_NAME:rfc1034identifier)";
				PRODUCT_NAME = "$(TARGET_NAME)";
				SWIFT_OPTIMIZATION_LEVEL = "-Owholemodule";
			};
			name = Release;
		};
/* End XCBuildConfiguration section */

/* Begin XCConfigurationList section */
		4B2944611C3D03880088C3E7 /* Build configuration list for PBXNativeTarget "Kingfisher-macOS-Demo" */ = {
			isa = XCConfigurationList;
			buildConfigurations = (
				4B2944621C3D03880088C3E7 /* Debug */,
				4B2944631C3D03880088C3E7 /* Release */,
			);
			defaultConfigurationIsVisible = 0;
			defaultConfigurationName = Release;
		};
		4BFD30D222FA9AC3002849BF /* Build configuration list for PBXNativeTarget "Kingfisher-SwiftUI-Demo" */ = {
			isa = XCConfigurationList;
			buildConfigurations = (
				4BFD30D022FA9AC3002849BF /* Debug */,
				4BFD30D122FA9AC3002849BF /* Release */,
			);
			defaultConfigurationIsVisible = 0;
			defaultConfigurationName = Release;
		};
		D13F49D01BEDA53F00CE335D /* Build configuration list for PBXNativeTarget "Kingfisher-tvOS-Demo" */ = {
			isa = XCConfigurationList;
			buildConfigurations = (
				D13F49CE1BEDA53F00CE335D /* Debug */,
				D13F49CF1BEDA53F00CE335D /* Release */,
			);
			defaultConfigurationIsVisible = 0;
			defaultConfigurationName = Release;
		};
		D1679A541C4E78B20020FD12 /* Build configuration list for PBXNativeTarget "Kingfisher-watchOS-Demo Extension" */ = {
			isa = XCConfigurationList;
			buildConfigurations = (
				D1679A551C4E78B20020FD12 /* Debug */,
				D1679A561C4E78B20020FD12 /* Release */,
			);
			defaultConfigurationIsVisible = 0;
			defaultConfigurationName = Release;
		};
		D1679A581C4E78B20020FD12 /* Build configuration list for PBXNativeTarget "Kingfisher-watchOS-Demo" */ = {
			isa = XCConfigurationList;
			buildConfigurations = (
				D1679A591C4E78B20020FD12 /* Debug */,
				D1679A5A1C4E78B20020FD12 /* Release */,
			);
			defaultConfigurationIsVisible = 0;
			defaultConfigurationName = Release;
		};
		D1ED2D061AD2CFA600CFC3EB /* Build configuration list for PBXProject "Kingfisher-Demo" */ = {
			isa = XCConfigurationList;
			buildConfigurations = (
				D1ED2D281AD2CFA600CFC3EB /* Debug */,
				D1ED2D291AD2CFA600CFC3EB /* Release */,
			);
			defaultConfigurationIsVisible = 0;
			defaultConfigurationName = Release;
		};
		D1ED2D2A1AD2CFA600CFC3EB /* Build configuration list for PBXNativeTarget "Kingfisher-Demo" */ = {
			isa = XCConfigurationList;
			buildConfigurations = (
				D1ED2D2B1AD2CFA600CFC3EB /* Debug */,
				D1ED2D2C1AD2CFA600CFC3EB /* Release */,
			);
			defaultConfigurationIsVisible = 0;
			defaultConfigurationName = Release;
		};
/* End XCConfigurationList section */
	};
	rootObject = D1ED2D031AD2CFA600CFC3EB /* Project object */;
}<|MERGE_RESOLUTION|>--- conflicted
+++ resolved
@@ -21,25 +21,6 @@
 		4BCCF33F1D5B02F8003387C2 /* Main.storyboard in Resources */ = {isa = PBXBuildFile; fileRef = 4BCCF3381D5B02F8003387C2 /* Main.storyboard */; };
 		4BCCF3401D5B02F8003387C2 /* Cell.xib in Resources */ = {isa = PBXBuildFile; fileRef = 4BCCF33A1D5B02F8003387C2 /* Cell.xib */; };
 		4BCCF3421D5B02F8003387C2 /* ViewController.swift in Sources */ = {isa = PBXBuildFile; fileRef = 4BCCF33C1D5B02F8003387C2 /* ViewController.swift */; };
-		4BEF109322FA9B1C00820491 /* Assets.xcassets in Resources */ = {isa = PBXBuildFile; fileRef = 4BEF108A22FA9B1C00820491 /* Assets.xcassets */; };
-		4BEF109522FA9B1C00820491 /* LaunchScreen.storyboard in Resources */ = {isa = PBXBuildFile; fileRef = 4BEF108D22FA9B1C00820491 /* LaunchScreen.storyboard */; };
-		4BEF109622FA9B1C00820491 /* AppDelegate.swift in Sources */ = {isa = PBXBuildFile; fileRef = 4BEF108F22FA9B1C00820491 /* AppDelegate.swift */; };
-		4BEF109722FA9B1C00820491 /* MainView.swift in Sources */ = {isa = PBXBuildFile; fileRef = 4BEF109022FA9B1C00820491 /* MainView.swift */; };
-		4BEF109922FA9B1C00820491 /* SceneDelegate.swift in Sources */ = {isa = PBXBuildFile; fileRef = 4BEF109222FA9B1C00820491 /* SceneDelegate.swift */; };
-		4BEF109B22FA9C6700820491 /* SwiftUIView.swift in Sources */ = {isa = PBXBuildFile; fileRef = 4BB3DE8522B8D9C400F65D51 /* SwiftUIView.swift */; };
-		4BEF109C22FA9C6700820491 /* SwiftUIList.swift in Sources */ = {isa = PBXBuildFile; fileRef = D17678CE22C517E400972227 /* SwiftUIList.swift */; };
-		4BEF109F22FA9D2F00820491 /* Kingfisher.framework in Frameworks */ = {isa = PBXBuildFile; fileRef = 4BEF109D22FA9CF100820491 /* Kingfisher.framework */; };
-		4BEF10A022FA9D2F00820491 /* Kingfisher.framework in Embed Frameworks */ = {isa = PBXBuildFile; fileRef = 4BEF109D22FA9CF100820491 /* Kingfisher.framework */; settings = {ATTRIBUTES = (CodeSignOnCopy, RemoveHeadersOnCopy, ); }; };
-		4BEF10A222FA9DAB00820491 /* Kingfisher.framework in Frameworks */ = {isa = PBXBuildFile; fileRef = 4BEF10A122FA9DAB00820491 /* Kingfisher.framework */; };
-		4BEF10A322FA9DAB00820491 /* Kingfisher.framework in Embed Frameworks */ = {isa = PBXBuildFile; fileRef = 4BEF10A122FA9DAB00820491 /* Kingfisher.framework */; settings = {ATTRIBUTES = (CodeSignOnCopy, RemoveHeadersOnCopy, ); }; };
-		4BEF10A522FA9DC300820491 /* Kingfisher.framework in Frameworks */ = {isa = PBXBuildFile; fileRef = 4BEF10A422FA9DC300820491 /* Kingfisher.framework */; };
-		4BEF10A622FA9DC300820491 /* Kingfisher.framework in Embed Frameworks */ = {isa = PBXBuildFile; fileRef = 4BEF10A422FA9DC300820491 /* Kingfisher.framework */; settings = {ATTRIBUTES = (CodeSignOnCopy, RemoveHeadersOnCopy, ); }; };
-		4BEF10A922FA9DE400820491 /* Kingfisher.framework in Frameworks */ = {isa = PBXBuildFile; fileRef = 4BEF10A822FA9DE400820491 /* Kingfisher.framework */; };
-		4BEF10AA22FA9DE400820491 /* Kingfisher.framework in Embed Frameworks */ = {isa = PBXBuildFile; fileRef = 4BEF10A822FA9DE400820491 /* Kingfisher.framework */; settings = {ATTRIBUTES = (CodeSignOnCopy, RemoveHeadersOnCopy, ); }; };
-		4BEF10AC22FA9F6A00820491 /* KingfisherSwiftUI.framework in Frameworks */ = {isa = PBXBuildFile; fileRef = 4BEF10AB22FA9F6A00820491 /* KingfisherSwiftUI.framework */; };
-		4BEF10AD22FA9F6A00820491 /* KingfisherSwiftUI.framework in Embed Frameworks */ = {isa = PBXBuildFile; fileRef = 4BEF10AB22FA9F6A00820491 /* KingfisherSwiftUI.framework */; settings = {ATTRIBUTES = (CodeSignOnCopy, RemoveHeadersOnCopy, ); }; };
-		4BEF10B022FA9F7600820491 /* Kingfisher.framework in Frameworks */ = {isa = PBXBuildFile; fileRef = 4BEF10AF22FA9F7600820491 /* Kingfisher.framework */; };
-		4BEF10B122FA9F7600820491 /* Kingfisher.framework in Embed Frameworks */ = {isa = PBXBuildFile; fileRef = 4BEF10AF22FA9F7600820491 /* Kingfisher.framework */; settings = {ATTRIBUTES = (CodeSignOnCopy, RemoveHeadersOnCopy, ); }; };
 		C959EEE622874DC600467A10 /* ProgressiveJPEGViewController.swift in Sources */ = {isa = PBXBuildFile; fileRef = C959EEE522874DC600467A10 /* ProgressiveJPEGViewController.swift */; };
 		D10AC99821A300C9005F057C /* ProcessorCollectionViewController.swift in Sources */ = {isa = PBXBuildFile; fileRef = D10AC99721A300C9005F057C /* ProcessorCollectionViewController.swift */; };
 		D12E0C951C47F91800AC98AD /* AppDelegate.swift in Sources */ = {isa = PBXBuildFile; fileRef = D12E0C8C1C47F91800AC98AD /* AppDelegate.swift */; };
@@ -54,6 +35,13 @@
 		D12E0CB61C47F9C100AC98AD /* NormalLoadingViewController.swift in Sources */ = {isa = PBXBuildFile; fileRef = D12E0C941C47F91800AC98AD /* NormalLoadingViewController.swift */; };
 		D1679A461C4E78B20020FD12 /* Kingfisher-watchOS-Demo Extension.appex in Embed App Extensions */ = {isa = PBXBuildFile; fileRef = D1679A451C4E78B20020FD12 /* Kingfisher-watchOS-Demo Extension.appex */; settings = {ATTRIBUTES = (RemoveHeadersOnCopy, ); }; };
 		D1679A531C4E78B20020FD12 /* Kingfisher-watchOS-Demo.app in Embed Watch Content */ = {isa = PBXBuildFile; fileRef = D1679A391C4E78B20020FD12 /* Kingfisher-watchOS-Demo.app */; };
+		D17176322047826A00EFC8C5 /* Kingfisher.framework in Frameworks */ = {isa = PBXBuildFile; fileRef = D17176332047826A00EFC8C5 /* Kingfisher.framework */; };
+		D17176342047827300EFC8C5 /* Kingfisher.framework in Embed Frameworks */ = {isa = PBXBuildFile; fileRef = D17176332047826A00EFC8C5 /* Kingfisher.framework */; settings = {ATTRIBUTES = (CodeSignOnCopy, RemoveHeadersOnCopy, ); }; };
+		D1717635204782AE00EFC8C5 /* Kingfisher.framework in Frameworks */ = {isa = PBXBuildFile; fileRef = D1717636204782AE00EFC8C5 /* Kingfisher.framework */; };
+		D1717637204782B800EFC8C5 /* Kingfisher.framework in Embed Frameworks */ = {isa = PBXBuildFile; fileRef = D1717636204782AE00EFC8C5 /* Kingfisher.framework */; settings = {ATTRIBUTES = (CodeSignOnCopy, RemoveHeadersOnCopy, ); }; };
+		D1717638204782D500EFC8C5 /* Kingfisher.framework in Frameworks */ = {isa = PBXBuildFile; fileRef = D1717639204782D500EFC8C5 /* Kingfisher.framework */; };
+		D171763E204782F300EFC8C5 /* Kingfisher.framework in Embed Frameworks */ = {isa = PBXBuildFile; fileRef = D1717639204782D500EFC8C5 /* Kingfisher.framework */; settings = {ATTRIBUTES = (CodeSignOnCopy, RemoveHeadersOnCopy, ); }; };
+		D171763F2047837900EFC8C5 /* Kingfisher.framework in Frameworks */ = {isa = PBXBuildFile; fileRef = D17176402047837900EFC8C5 /* Kingfisher.framework */; };
 		D1A1CCA321A1879600263AD8 /* MainViewController.swift in Sources */ = {isa = PBXBuildFile; fileRef = D1A1CCA221A1879600263AD8 /* MainViewController.swift */; };
 		D1A1CCA721A18A3200263AD8 /* UIViewController+KingfisherOperation.swift in Sources */ = {isa = PBXBuildFile; fileRef = D1A1CCA621A18A3200263AD8 /* UIViewController+KingfisherOperation.swift */; };
 		D1A1CCA821A18A3200263AD8 /* UIViewController+KingfisherOperation.swift in Sources */ = {isa = PBXBuildFile; fileRef = D1A1CCA621A18A3200263AD8 /* UIViewController+KingfisherOperation.swift */; };
@@ -97,69 +85,46 @@
 			name = "Embed Watch Content";
 			runOnlyForDeploymentPostprocessing = 0;
 		};
-		4BEF10A722FA9DC300820491 /* Embed Frameworks */ = {
+		D12F2EEC1C4E7CF500B8054D /* Embed Frameworks */ = {
 			isa = PBXCopyFilesBuildPhase;
 			buildActionMask = 2147483647;
 			dstPath = "";
 			dstSubfolderSpec = 10;
 			files = (
-				4BEF10A622FA9DC300820491 /* Kingfisher.framework in Embed Frameworks */,
+				D1717637204782B800EFC8C5 /* Kingfisher.framework in Embed Frameworks */,
 			);
 			name = "Embed Frameworks";
 			runOnlyForDeploymentPostprocessing = 0;
 		};
-		4BEF10AE22FA9F6A00820491 /* Embed Frameworks */ = {
+		D13F49ED1BEDA82000CE335D /* Embed Frameworks */ = {
 			isa = PBXCopyFilesBuildPhase;
 			buildActionMask = 2147483647;
 			dstPath = "";
 			dstSubfolderSpec = 10;
 			files = (
-				4BEF10B122FA9F7600820491 /* Kingfisher.framework in Embed Frameworks */,
-				4BEF10AD22FA9F6A00820491 /* KingfisherSwiftUI.framework in Embed Frameworks */,
+				D171763E204782F300EFC8C5 /* Kingfisher.framework in Embed Frameworks */,
 			);
 			name = "Embed Frameworks";
 			runOnlyForDeploymentPostprocessing = 0;
 		};
-		D12F2EEC1C4E7CF500B8054D /* Embed Frameworks */ = {
+		D1679A571C4E78B20020FD12 /* Embed App Extensions */ = {
+			isa = PBXCopyFilesBuildPhase;
+			buildActionMask = 2147483647;
+			dstPath = "";
+			dstSubfolderSpec = 13;
+			files = (
+				D1679A461C4E78B20020FD12 /* Kingfisher-watchOS-Demo Extension.appex in Embed App Extensions */,
+			);
+			name = "Embed App Extensions";
+			runOnlyForDeploymentPostprocessing = 0;
+		};
+		D1ED2D511AD2D09F00CFC3EB /* Embed Frameworks */ = {
 			isa = PBXCopyFilesBuildPhase;
 			buildActionMask = 2147483647;
 			dstPath = "";
 			dstSubfolderSpec = 10;
 			files = (
-				4BEF10AA22FA9DE400820491 /* Kingfisher.framework in Embed Frameworks */,
-			);
-			name = "Embed Frameworks";
-			runOnlyForDeploymentPostprocessing = 0;
-		};
-		D13F49ED1BEDA82000CE335D /* Embed Frameworks */ = {
-			isa = PBXCopyFilesBuildPhase;
-			buildActionMask = 2147483647;
-			dstPath = "";
-			dstSubfolderSpec = 10;
-			files = (
-				4BEF10A322FA9DAB00820491 /* Kingfisher.framework in Embed Frameworks */,
-			);
-			name = "Embed Frameworks";
-			runOnlyForDeploymentPostprocessing = 0;
-		};
-		D1679A571C4E78B20020FD12 /* Embed App Extensions */ = {
-			isa = PBXCopyFilesBuildPhase;
-			buildActionMask = 2147483647;
-			dstPath = "";
-			dstSubfolderSpec = 13;
-			files = (
-				D1679A461C4E78B20020FD12 /* Kingfisher-watchOS-Demo Extension.appex in Embed App Extensions */,
-			);
-			name = "Embed App Extensions";
-			runOnlyForDeploymentPostprocessing = 0;
-		};
-		D1ED2D511AD2D09F00CFC3EB /* Embed Frameworks */ = {
-			isa = PBXCopyFilesBuildPhase;
-			buildActionMask = 2147483647;
-			dstPath = "";
-			dstSubfolderSpec = 10;
-			files = (
-				4BEF10A022FA9D2F00820491 /* Kingfisher.framework in Embed Frameworks */,
+				D17176342047827300EFC8C5 /* Kingfisher.framework in Embed Frameworks */,
 			);
 			name = "Embed Frameworks";
 			runOnlyForDeploymentPostprocessing = 0;
@@ -177,27 +142,12 @@
 		4B1C7A3C21A256E300CE9D31 /* InfinityCollectionViewController.swift */ = {isa = PBXFileReference; lastKnownFileType = sourcecode.swift; path = InfinityCollectionViewController.swift; sourceTree = "<group>"; };
 		4B2944551C3D03880088C3E7 /* Kingfisher-macOS-Demo.app */ = {isa = PBXFileReference; explicitFileType = wrapper.application; includeInIndex = 0; path = "Kingfisher-macOS-Demo.app"; sourceTree = BUILT_PRODUCTS_DIR; };
 		4B7742461D87E42E0077024E /* loader.gif */ = {isa = PBXFileReference; lastKnownFileType = image.gif; path = loader.gif; sourceTree = "<group>"; };
-		4BB3DE8522B8D9C400F65D51 /* SwiftUIView.swift */ = {isa = PBXFileReference; fileEncoding = 4; lastKnownFileType = sourcecode.swift; path = SwiftUIView.swift; sourceTree = "<group>"; };
 		4BCCF3361D5B02F8003387C2 /* AppDelegate.swift */ = {isa = PBXFileReference; fileEncoding = 4; lastKnownFileType = sourcecode.swift; path = AppDelegate.swift; sourceTree = "<group>"; };
 		4BCCF3371D5B02F8003387C2 /* Assets.xcassets */ = {isa = PBXFileReference; lastKnownFileType = folder.assetcatalog; path = Assets.xcassets; sourceTree = "<group>"; };
 		4BCCF3391D5B02F8003387C2 /* Base */ = {isa = PBXFileReference; lastKnownFileType = file.storyboard; name = Base; path = Base.lproj/Main.storyboard; sourceTree = "<group>"; };
 		4BCCF33A1D5B02F8003387C2 /* Cell.xib */ = {isa = PBXFileReference; fileEncoding = 4; lastKnownFileType = file.xib; path = Cell.xib; sourceTree = "<group>"; };
 		4BCCF33B1D5B02F8003387C2 /* Info.plist */ = {isa = PBXFileReference; fileEncoding = 4; lastKnownFileType = text.plist.xml; path = Info.plist; sourceTree = "<group>"; };
 		4BCCF33C1D5B02F8003387C2 /* ViewController.swift */ = {isa = PBXFileReference; fileEncoding = 4; lastKnownFileType = sourcecode.swift; path = ViewController.swift; sourceTree = "<group>"; };
-		4BEF108A22FA9B1C00820491 /* Assets.xcassets */ = {isa = PBXFileReference; lastKnownFileType = folder.assetcatalog; path = Assets.xcassets; sourceTree = "<group>"; };
-		4BEF108C22FA9B1C00820491 /* Preview Assets.xcassets */ = {isa = PBXFileReference; lastKnownFileType = folder.assetcatalog; path = "Preview Assets.xcassets"; sourceTree = "<group>"; };
-		4BEF108E22FA9B1C00820491 /* Base */ = {isa = PBXFileReference; lastKnownFileType = file.storyboard; name = Base; path = Base.lproj/LaunchScreen.storyboard; sourceTree = "<group>"; };
-		4BEF108F22FA9B1C00820491 /* AppDelegate.swift */ = {isa = PBXFileReference; fileEncoding = 4; lastKnownFileType = sourcecode.swift; path = AppDelegate.swift; sourceTree = "<group>"; };
-		4BEF109022FA9B1C00820491 /* MainView.swift */ = {isa = PBXFileReference; fileEncoding = 4; lastKnownFileType = sourcecode.swift; path = MainView.swift; sourceTree = "<group>"; };
-		4BEF109122FA9B1C00820491 /* Info.plist */ = {isa = PBXFileReference; fileEncoding = 4; lastKnownFileType = text.plist.xml; path = Info.plist; sourceTree = "<group>"; };
-		4BEF109222FA9B1C00820491 /* SceneDelegate.swift */ = {isa = PBXFileReference; fileEncoding = 4; lastKnownFileType = sourcecode.swift; path = SceneDelegate.swift; sourceTree = "<group>"; };
-		4BEF109D22FA9CF100820491 /* Kingfisher.framework */ = {isa = PBXFileReference; explicitFileType = wrapper.framework; path = Kingfisher.framework; sourceTree = BUILT_PRODUCTS_DIR; };
-		4BEF10A122FA9DAB00820491 /* Kingfisher.framework */ = {isa = PBXFileReference; explicitFileType = wrapper.framework; path = Kingfisher.framework; sourceTree = BUILT_PRODUCTS_DIR; };
-		4BEF10A422FA9DC300820491 /* Kingfisher.framework */ = {isa = PBXFileReference; explicitFileType = wrapper.framework; path = Kingfisher.framework; sourceTree = BUILT_PRODUCTS_DIR; };
-		4BEF10A822FA9DE400820491 /* Kingfisher.framework */ = {isa = PBXFileReference; explicitFileType = wrapper.framework; path = Kingfisher.framework; sourceTree = BUILT_PRODUCTS_DIR; };
-		4BEF10AB22FA9F6A00820491 /* KingfisherSwiftUI.framework */ = {isa = PBXFileReference; explicitFileType = wrapper.framework; path = KingfisherSwiftUI.framework; sourceTree = BUILT_PRODUCTS_DIR; };
-		4BEF10AF22FA9F7600820491 /* Kingfisher.framework */ = {isa = PBXFileReference; explicitFileType = wrapper.framework; path = Kingfisher.framework; sourceTree = BUILT_PRODUCTS_DIR; };
-		4BFD30BF22FA9AC1002849BF /* Kingfisher-SwiftUI-Demo.app */ = {isa = PBXFileReference; explicitFileType = wrapper.application; includeInIndex = 0; path = "Kingfisher-SwiftUI-Demo.app"; sourceTree = BUILT_PRODUCTS_DIR; };
 		C959EEE522874DC600467A10 /* ProgressiveJPEGViewController.swift */ = {isa = PBXFileReference; lastKnownFileType = sourcecode.swift; path = ProgressiveJPEGViewController.swift; sourceTree = "<group>"; };
 		D10AC99721A300C9005F057C /* ProcessorCollectionViewController.swift */ = {isa = PBXFileReference; lastKnownFileType = sourcecode.swift; path = ProcessorCollectionViewController.swift; sourceTree = "<group>"; };
 		D12E0C8C1C47F91800AC98AD /* AppDelegate.swift */ = {isa = PBXFileReference; fileEncoding = 4; lastKnownFileType = sourcecode.swift; path = AppDelegate.swift; sourceTree = "<group>"; };
@@ -214,7 +164,10 @@
 		D13F49C21BEDA53F00CE335D /* Kingfisher-tvOS-Demo.app */ = {isa = PBXFileReference; explicitFileType = wrapper.application; includeInIndex = 0; path = "Kingfisher-tvOS-Demo.app"; sourceTree = BUILT_PRODUCTS_DIR; };
 		D1679A391C4E78B20020FD12 /* Kingfisher-watchOS-Demo.app */ = {isa = PBXFileReference; explicitFileType = wrapper.application; includeInIndex = 0; path = "Kingfisher-watchOS-Demo.app"; sourceTree = BUILT_PRODUCTS_DIR; };
 		D1679A451C4E78B20020FD12 /* Kingfisher-watchOS-Demo Extension.appex */ = {isa = PBXFileReference; explicitFileType = "wrapper.app-extension"; includeInIndex = 0; path = "Kingfisher-watchOS-Demo Extension.appex"; sourceTree = BUILT_PRODUCTS_DIR; };
-		D17678CE22C517E400972227 /* SwiftUIList.swift */ = {isa = PBXFileReference; lastKnownFileType = sourcecode.swift; path = SwiftUIList.swift; sourceTree = "<group>"; };
+		D17176332047826A00EFC8C5 /* Kingfisher.framework */ = {isa = PBXFileReference; explicitFileType = wrapper.framework; path = Kingfisher.framework; sourceTree = BUILT_PRODUCTS_DIR; };
+		D1717636204782AE00EFC8C5 /* Kingfisher.framework */ = {isa = PBXFileReference; explicitFileType = wrapper.framework; path = Kingfisher.framework; sourceTree = BUILT_PRODUCTS_DIR; };
+		D1717639204782D500EFC8C5 /* Kingfisher.framework */ = {isa = PBXFileReference; explicitFileType = wrapper.framework; path = Kingfisher.framework; sourceTree = BUILT_PRODUCTS_DIR; };
+		D17176402047837900EFC8C5 /* Kingfisher.framework */ = {isa = PBXFileReference; explicitFileType = wrapper.framework; path = Kingfisher.framework; sourceTree = BUILT_PRODUCTS_DIR; };
 		D1A1CCA221A1879600263AD8 /* MainViewController.swift */ = {isa = PBXFileReference; lastKnownFileType = sourcecode.swift; path = MainViewController.swift; sourceTree = "<group>"; };
 		D1A1CCA621A18A3200263AD8 /* UIViewController+KingfisherOperation.swift */ = {isa = PBXFileReference; lastKnownFileType = sourcecode.swift; path = "UIViewController+KingfisherOperation.swift"; sourceTree = "<group>"; };
 		D1CE1BCF21A1AFA300419000 /* TransitionViewController.swift */ = {isa = PBXFileReference; lastKnownFileType = sourcecode.swift; path = TransitionViewController.swift; sourceTree = "<group>"; };
@@ -232,16 +185,7 @@
 			isa = PBXFrameworksBuildPhase;
 			buildActionMask = 2147483647;
 			files = (
-				4BEF10A522FA9DC300820491 /* Kingfisher.framework in Frameworks */,
-			);
-			runOnlyForDeploymentPostprocessing = 0;
-		};
-		4BFD30BC22FA9AC1002849BF /* Frameworks */ = {
-			isa = PBXFrameworksBuildPhase;
-			buildActionMask = 2147483647;
-			files = (
-				4BEF10B022FA9F7600820491 /* Kingfisher.framework in Frameworks */,
-				4BEF10AC22FA9F6A00820491 /* KingfisherSwiftUI.framework in Frameworks */,
+				D171763F2047837900EFC8C5 /* Kingfisher.framework in Frameworks */,
 			);
 			runOnlyForDeploymentPostprocessing = 0;
 		};
@@ -249,6 +193,7 @@
 			isa = PBXFrameworksBuildPhase;
 			buildActionMask = 2147483647;
 			files = (
+				D1717635204782AE00EFC8C5 /* Kingfisher.framework in Frameworks */,
 			);
 			runOnlyForDeploymentPostprocessing = 0;
 		};
@@ -256,7 +201,7 @@
 			isa = PBXFrameworksBuildPhase;
 			buildActionMask = 2147483647;
 			files = (
-				4BEF10A222FA9DAB00820491 /* Kingfisher.framework in Frameworks */,
+				D1717638204782D500EFC8C5 /* Kingfisher.framework in Frameworks */,
 			);
 			runOnlyForDeploymentPostprocessing = 0;
 		};
@@ -264,7 +209,6 @@
 			isa = PBXFrameworksBuildPhase;
 			buildActionMask = 2147483647;
 			files = (
-				4BEF10A922FA9DE400820491 /* Kingfisher.framework in Frameworks */,
 			);
 			runOnlyForDeploymentPostprocessing = 0;
 		};
@@ -272,7 +216,7 @@
 			isa = PBXFrameworksBuildPhase;
 			buildActionMask = 2147483647;
 			files = (
-				4BEF109F22FA9D2F00820491 /* Kingfisher.framework in Frameworks */,
+				D17176322047826A00EFC8C5 /* Kingfisher.framework in Frameworks */,
 			);
 			runOnlyForDeploymentPostprocessing = 0;
 		};
@@ -282,12 +226,10 @@
 		277EAE762045ADE700547CD3 /* Frameworks */ = {
 			isa = PBXGroup;
 			children = (
-				4BEF10AF22FA9F7600820491 /* Kingfisher.framework */,
-				4BEF10AB22FA9F6A00820491 /* KingfisherSwiftUI.framework */,
-				4BEF10A822FA9DE400820491 /* Kingfisher.framework */,
-				4BEF10A422FA9DC300820491 /* Kingfisher.framework */,
-				4BEF10A122FA9DAB00820491 /* Kingfisher.framework */,
-				4BEF109D22FA9CF100820491 /* Kingfisher.framework */,
+				D17176402047837900EFC8C5 /* Kingfisher.framework */,
+				D1717639204782D500EFC8C5 /* Kingfisher.framework */,
+				D1717636204782AE00EFC8C5 /* Kingfisher.framework */,
+				D17176332047826A00EFC8C5 /* Kingfisher.framework */,
 			);
 			name = Frameworks;
 			sourceTree = "<group>";
@@ -329,43 +271,9 @@
 			path = "Demo/Kingfisher-macOS-Demo";
 			sourceTree = "<group>";
 		};
-		4BEF108922FA9B1C00820491 /* Kingfisher-SwiftUI-Demo */ = {
-			isa = PBXGroup;
-			children = (
-				4BEF109A22FA9C5600820491 /* Views */,
-				4BEF108A22FA9B1C00820491 /* Assets.xcassets */,
-				4BEF108B22FA9B1C00820491 /* Preview Content */,
-				4BEF108D22FA9B1C00820491 /* LaunchScreen.storyboard */,
-				4BEF108F22FA9B1C00820491 /* AppDelegate.swift */,
-				4BEF109022FA9B1C00820491 /* MainView.swift */,
-				4BEF109122FA9B1C00820491 /* Info.plist */,
-				4BEF109222FA9B1C00820491 /* SceneDelegate.swift */,
-			);
-			name = "Kingfisher-SwiftUI-Demo";
-			path = "Demo/Kingfisher-SwiftUI-Demo";
-			sourceTree = "<group>";
-		};
-		4BEF108B22FA9B1C00820491 /* Preview Content */ = {
-			isa = PBXGroup;
-			children = (
-				4BEF108C22FA9B1C00820491 /* Preview Assets.xcassets */,
-			);
-			path = "Preview Content";
-			sourceTree = "<group>";
-		};
-		4BEF109A22FA9C5600820491 /* Views */ = {
-			isa = PBXGroup;
-			children = (
-				4BB3DE8522B8D9C400F65D51 /* SwiftUIView.swift */,
-				D17678CE22C517E400972227 /* SwiftUIList.swift */,
-			);
-			path = Views;
-			sourceTree = "<group>";
-		};
 		D10EC22B1C3D62DE00A4211C /* Demo */ = {
 			isa = PBXGroup;
 			children = (
-				4BEF108922FA9B1C00820491 /* Kingfisher-SwiftUI-Demo */,
 				D12E0C8B1C47F91800AC98AD /* Kingfisher-Demo */,
 				4BCCF3351D5B02F8003387C2 /* Kingfisher-macOS-Demo */,
 				D12E0C9C1C47F92200AC98AD /* Kingfisher-tvOS-Demo */,
@@ -414,12 +322,12 @@
 		D1A1CCA921A1936300263AD8 /* ViewControllers */ = {
 			isa = PBXGroup;
 			children = (
-				D1A1CCA221A1879600263AD8 /* MainViewController.swift */,
 				D10AC99721A300C9005F057C /* ProcessorCollectionViewController.swift */,
 				4B1C7A3C21A256E300CE9D31 /* InfinityCollectionViewController.swift */,
 				D1CE1BCF21A1AFA300419000 /* TransitionViewController.swift */,
 				D12E0C941C47F91800AC98AD /* NormalLoadingViewController.swift */,
 				D12E0C911C47F91800AC98AD /* ImageCollectionViewCell.swift */,
+				D1A1CCA221A1879600263AD8 /* MainViewController.swift */,
 				D1FAB06E21A853E600908910 /* HighResolutionCollectionViewController.swift */,
 				D1F06F3221AA4292000B1C38 /* DetailImageViewController.swift */,
 				D1F06F3621AAEACF000B1C38 /* GIFViewController.swift */,
@@ -456,7 +364,6 @@
 				4B2944551C3D03880088C3E7 /* Kingfisher-macOS-Demo.app */,
 				D1679A391C4E78B20020FD12 /* Kingfisher-watchOS-Demo.app */,
 				D1679A451C4E78B20020FD12 /* Kingfisher-watchOS-Demo Extension.appex */,
-				4BFD30BF22FA9AC1002849BF /* Kingfisher-SwiftUI-Demo.app */,
 			);
 			name = Products;
 			sourceTree = "<group>";
@@ -471,7 +378,6 @@
 				4B2944511C3D03880088C3E7 /* Sources */,
 				4B2944521C3D03880088C3E7 /* Frameworks */,
 				4B2944531C3D03880088C3E7 /* Resources */,
-				4BEF10A722FA9DC300820491 /* Embed Frameworks */,
 			);
 			buildRules = (
 			);
@@ -480,24 +386,6 @@
 			name = "Kingfisher-macOS-Demo";
 			productName = "Kingfisher-OSX-Demo";
 			productReference = 4B2944551C3D03880088C3E7 /* Kingfisher-macOS-Demo.app */;
-			productType = "com.apple.product-type.application";
-		};
-		4BFD30BE22FA9AC1002849BF /* Kingfisher-SwiftUI-Demo */ = {
-			isa = PBXNativeTarget;
-			buildConfigurationList = 4BFD30D222FA9AC3002849BF /* Build configuration list for PBXNativeTarget "Kingfisher-SwiftUI-Demo" */;
-			buildPhases = (
-				4BFD30BB22FA9AC1002849BF /* Sources */,
-				4BFD30BC22FA9AC1002849BF /* Frameworks */,
-				4BFD30BD22FA9AC1002849BF /* Resources */,
-				4BEF10AE22FA9F6A00820491 /* Embed Frameworks */,
-			);
-			buildRules = (
-			);
-			dependencies = (
-			);
-			name = "Kingfisher-SwiftUI-Demo";
-			productName = "Kingfisher-SwiftUI-Demo";
-			productReference = 4BFD30BF22FA9AC1002849BF /* Kingfisher-SwiftUI-Demo.app */;
 			productType = "com.apple.product-type.application";
 		};
 		D13F49C11BEDA53F00CE335D /* Kingfisher-tvOS-Demo */ = {
@@ -580,45 +468,36 @@
 		D1ED2D031AD2CFA600CFC3EB /* Project object */ = {
 			isa = PBXProject;
 			attributes = {
-<<<<<<< HEAD
-				LastSwiftUpdateCheck = 1100;
-=======
 				LastSwiftUpdateCheck = 0720;
->>>>>>> 59770a15
 				LastUpgradeCheck = 1100;
 				ORGANIZATIONNAME = "Wei Wang";
 				TargetAttributes = {
 					4B2944541C3D03880088C3E7 = {
 						CreatedOnToolsVersion = 7.2;
-						DevelopmentTeam = A4YJ9MRZ66;
+						DevelopmentTeam = T499X543T7;
 						LastSwiftMigration = 0900;
-						ProvisioningStyle = Automatic;
-					};
-					4BFD30BE22FA9AC1002849BF = {
-						CreatedOnToolsVersion = 11.0;
-						DevelopmentTeam = A4YJ9MRZ66;
 						ProvisioningStyle = Automatic;
 					};
 					D13F49C11BEDA53F00CE335D = {
 						CreatedOnToolsVersion = 7.1;
-						DevelopmentTeam = A4YJ9MRZ66;
+						DevelopmentTeam = T499X543T7;
 						LastSwiftMigration = 0900;
 						ProvisioningStyle = Automatic;
 					};
 					D1679A381C4E78B20020FD12 = {
 						CreatedOnToolsVersion = 7.2;
-						DevelopmentTeam = A4YJ9MRZ66;
+						DevelopmentTeam = 683UGRW72Z;
 						LastSwiftMigration = 0900;
 						ProvisioningStyle = Automatic;
 					};
 					D1679A441C4E78B20020FD12 = {
 						CreatedOnToolsVersion = 7.2;
-						DevelopmentTeam = A4YJ9MRZ66;
+						DevelopmentTeam = 683UGRW72Z;
 						LastSwiftMigration = 0920;
 					};
 					D1ED2D0A1AD2CFA600CFC3EB = {
 						CreatedOnToolsVersion = 6.2;
-						DevelopmentTeam = A4YJ9MRZ66;
+						DevelopmentTeam = T499X543T7;
 						LastSwiftMigration = 0900;
 					};
 				};
@@ -639,7 +518,6 @@
 				D1ED2D0A1AD2CFA600CFC3EB /* Kingfisher-Demo */,
 				D13F49C11BEDA53F00CE335D /* Kingfisher-tvOS-Demo */,
 				4B2944541C3D03880088C3E7 /* Kingfisher-macOS-Demo */,
-				4BFD30BE22FA9AC1002849BF /* Kingfisher-SwiftUI-Demo */,
 				D1679A381C4E78B20020FD12 /* Kingfisher-watchOS-Demo */,
 				D1679A441C4E78B20020FD12 /* Kingfisher-watchOS-Demo Extension */,
 			);
@@ -658,15 +536,6 @@
 			);
 			runOnlyForDeploymentPostprocessing = 0;
 		};
-		4BFD30BD22FA9AC1002849BF /* Resources */ = {
-			isa = PBXResourcesBuildPhase;
-			buildActionMask = 2147483647;
-			files = (
-				4BEF109522FA9B1C00820491 /* LaunchScreen.storyboard in Resources */,
-				4BEF109322FA9B1C00820491 /* Assets.xcassets in Resources */,
-			);
-			runOnlyForDeploymentPostprocessing = 0;
-		};
 		D13F49C01BEDA53F00CE335D /* Resources */ = {
 			isa = PBXResourcesBuildPhase;
 			buildActionMask = 2147483647;
@@ -714,18 +583,6 @@
 			files = (
 				4BCCF3421D5B02F8003387C2 /* ViewController.swift in Sources */,
 				4BCCF33D1D5B02F8003387C2 /* AppDelegate.swift in Sources */,
-			);
-			runOnlyForDeploymentPostprocessing = 0;
-		};
-		4BFD30BB22FA9AC1002849BF /* Sources */ = {
-			isa = PBXSourcesBuildPhase;
-			buildActionMask = 2147483647;
-			files = (
-				4BEF109C22FA9C6700820491 /* SwiftUIList.swift in Sources */,
-				4BEF109722FA9B1C00820491 /* MainView.swift in Sources */,
-				4BEF109622FA9B1C00820491 /* AppDelegate.swift in Sources */,
-				4BEF109B22FA9C6700820491 /* SwiftUIView.swift in Sources */,
-				4BEF109922FA9B1C00820491 /* SceneDelegate.swift in Sources */,
 			);
 			runOnlyForDeploymentPostprocessing = 0;
 		};
@@ -804,14 +661,6 @@
 			name = Main.storyboard;
 			sourceTree = "<group>";
 		};
-		4BEF108D22FA9B1C00820491 /* LaunchScreen.storyboard */ = {
-			isa = PBXVariantGroup;
-			children = (
-				4BEF108E22FA9B1C00820491 /* Base */,
-			);
-			name = LaunchScreen.storyboard;
-			sourceTree = "<group>";
-		};
 		D12E0C8D1C47F91800AC98AD /* LaunchScreen.xib */ = {
 			isa = PBXVariantGroup;
 			children = (
@@ -847,11 +696,7 @@
 				CODE_SIGN_STYLE = Automatic;
 				COMBINE_HIDPI_IMAGES = YES;
 				DEBUG_INFORMATION_FORMAT = dwarf;
-<<<<<<< HEAD
-				DEVELOPMENT_TEAM = A4YJ9MRZ66;
-=======
 				DEVELOPMENT_TEAM = T499X543T7;
->>>>>>> 59770a15
 				ENABLE_HARDENED_RUNTIME = YES;
 				GCC_NO_COMMON_BLOCKS = YES;
 				INFOPLIST_FILE = "Demo/Kingfisher-macOS-Demo/Info.plist";
@@ -871,11 +716,7 @@
 				CODE_SIGN_STYLE = Automatic;
 				COMBINE_HIDPI_IMAGES = YES;
 				DEBUG_INFORMATION_FORMAT = "dwarf-with-dsym";
-<<<<<<< HEAD
-				DEVELOPMENT_TEAM = A4YJ9MRZ66;
-=======
 				DEVELOPMENT_TEAM = T499X543T7;
->>>>>>> 59770a15
 				ENABLE_HARDENED_RUNTIME = YES;
 				GCC_NO_COMMON_BLOCKS = YES;
 				INFOPLIST_FILE = "Demo/Kingfisher-macOS-Demo/Info.plist";
@@ -888,59 +729,6 @@
 			};
 			name = Release;
 		};
-		4BFD30D022FA9AC3002849BF /* Debug */ = {
-			isa = XCBuildConfiguration;
-			buildSettings = {
-				ASSETCATALOG_COMPILER_APPICON_NAME = AppIcon;
-				CLANG_ANALYZER_NONNULL = YES;
-				CLANG_ANALYZER_NUMBER_OBJECT_CONVERSION = YES_AGGRESSIVE;
-				CLANG_CXX_LANGUAGE_STANDARD = "gnu++14";
-				CLANG_ENABLE_OBJC_WEAK = YES;
-				CLANG_WARN_DOCUMENTATION_COMMENTS = YES;
-				CLANG_WARN_UNGUARDED_AVAILABILITY = YES_AGGRESSIVE;
-				CODE_SIGN_STYLE = Automatic;
-				DEBUG_INFORMATION_FORMAT = dwarf;
-				DEVELOPMENT_ASSET_PATHS = "$(SRCROOT)/Demo/Kingfisher-SwiftUI-Demo/Preview\\ Content";
-				DEVELOPMENT_TEAM = A4YJ9MRZ66;
-				ENABLE_PREVIEWS = YES;
-				GCC_C_LANGUAGE_STANDARD = gnu11;
-				INFOPLIST_FILE = "$(SRCROOT)/Demo/Kingfisher-SwiftUI-Demo/Info.plist";
-				LD_RUNPATH_SEARCH_PATHS = "$(inherited) @executable_path/Frameworks";
-				MTL_ENABLE_DEBUG_INFO = INCLUDE_SOURCE;
-				MTL_FAST_MATH = YES;
-				PRODUCT_BUNDLE_IDENTIFIER = "com.onevcat.Kingfisher-SwiftUI-Demo";
-				PRODUCT_NAME = "$(TARGET_NAME)";
-				SWIFT_VERSION = 5.0;
-				TARGETED_DEVICE_FAMILY = "1,2";
-			};
-			name = Debug;
-		};
-		4BFD30D122FA9AC3002849BF /* Release */ = {
-			isa = XCBuildConfiguration;
-			buildSettings = {
-				ASSETCATALOG_COMPILER_APPICON_NAME = AppIcon;
-				CLANG_ANALYZER_NONNULL = YES;
-				CLANG_ANALYZER_NUMBER_OBJECT_CONVERSION = YES_AGGRESSIVE;
-				CLANG_CXX_LANGUAGE_STANDARD = "gnu++14";
-				CLANG_ENABLE_OBJC_WEAK = YES;
-				CLANG_WARN_DOCUMENTATION_COMMENTS = YES;
-				CLANG_WARN_UNGUARDED_AVAILABILITY = YES_AGGRESSIVE;
-				CODE_SIGN_STYLE = Automatic;
-				DEBUG_INFORMATION_FORMAT = "dwarf-with-dsym";
-				DEVELOPMENT_ASSET_PATHS = "$(SRCROOT)/Demo/Kingfisher-SwiftUI-Demo/Preview\\ Content";
-				DEVELOPMENT_TEAM = A4YJ9MRZ66;
-				ENABLE_PREVIEWS = YES;
-				GCC_C_LANGUAGE_STANDARD = gnu11;
-				INFOPLIST_FILE = "$(SRCROOT)/Demo/Kingfisher-SwiftUI-Demo/Info.plist";
-				LD_RUNPATH_SEARCH_PATHS = "$(inherited) @executable_path/Frameworks";
-				MTL_FAST_MATH = YES;
-				PRODUCT_BUNDLE_IDENTIFIER = "com.onevcat.Kingfisher-SwiftUI-Demo";
-				PRODUCT_NAME = "$(TARGET_NAME)";
-				SWIFT_VERSION = 5.0;
-				TARGETED_DEVICE_FAMILY = "1,2";
-			};
-			name = Release;
-		};
 		D13F49CE1BEDA53F00CE335D /* Debug */ = {
 			isa = XCBuildConfiguration;
 			buildSettings = {
@@ -949,7 +737,7 @@
 				"CODE_SIGN_IDENTITY[sdk=appletvos*]" = "iPhone Developer";
 				CODE_SIGN_STYLE = Automatic;
 				DEBUG_INFORMATION_FORMAT = dwarf;
-				DEVELOPMENT_TEAM = A4YJ9MRZ66;
+				DEVELOPMENT_TEAM = T499X543T7;
 				GCC_NO_COMMON_BLOCKS = YES;
 				INFOPLIST_FILE = "Demo/Kingfisher-tvOS-Demo/Info.plist";
 				LD_RUNPATH_SEARCH_PATHS = "$(inherited) @executable_path/Frameworks";
@@ -969,7 +757,7 @@
 				"CODE_SIGN_IDENTITY[sdk=appletvos*]" = "iPhone Developer";
 				CODE_SIGN_STYLE = Automatic;
 				DEBUG_INFORMATION_FORMAT = "dwarf-with-dsym";
-				DEVELOPMENT_TEAM = A4YJ9MRZ66;
+				DEVELOPMENT_TEAM = T499X543T7;
 				GCC_NO_COMMON_BLOCKS = YES;
 				INFOPLIST_FILE = "Demo/Kingfisher-tvOS-Demo/Info.plist";
 				LD_RUNPATH_SEARCH_PATHS = "$(inherited) @executable_path/Frameworks";
@@ -987,7 +775,7 @@
 			buildSettings = {
 				CLANG_ENABLE_MODULES = YES;
 				DEBUG_INFORMATION_FORMAT = dwarf;
-				DEVELOPMENT_TEAM = A4YJ9MRZ66;
+				DEVELOPMENT_TEAM = 683UGRW72Z;
 				GCC_NO_COMMON_BLOCKS = YES;
 				INFOPLIST_FILE = "Demo/Kingfisher-watchOS-Demo Extension/Info.plist";
 				LD_RUNPATH_SEARCH_PATHS = "$(inherited) @executable_path/Frameworks @executable_path/../../Frameworks";
@@ -1005,7 +793,7 @@
 			buildSettings = {
 				CLANG_ENABLE_MODULES = YES;
 				DEBUG_INFORMATION_FORMAT = "dwarf-with-dsym";
-				DEVELOPMENT_TEAM = A4YJ9MRZ66;
+				DEVELOPMENT_TEAM = 683UGRW72Z;
 				GCC_NO_COMMON_BLOCKS = YES;
 				INFOPLIST_FILE = "Demo/Kingfisher-watchOS-Demo Extension/Info.plist";
 				LD_RUNPATH_SEARCH_PATHS = "$(inherited) @executable_path/Frameworks @executable_path/../../Frameworks";
@@ -1027,7 +815,7 @@
 				"CODE_SIGN_IDENTITY[sdk=watchos*]" = "iPhone Developer";
 				CODE_SIGN_STYLE = Automatic;
 				DEBUG_INFORMATION_FORMAT = dwarf;
-				DEVELOPMENT_TEAM = A4YJ9MRZ66;
+				DEVELOPMENT_TEAM = 683UGRW72Z;
 				GCC_NO_COMMON_BLOCKS = YES;
 				IBSC_MODULE = Kingfisher_watchOS_Demo_Extension;
 				INFOPLIST_FILE = "Demo/Kingfisher-watchOS-Demo/Info.plist";
@@ -1045,11 +833,11 @@
 			buildSettings = {
 				ALWAYS_EMBED_SWIFT_STANDARD_LIBRARIES = YES;
 				ASSETCATALOG_COMPILER_APPICON_NAME = AppIcon;
-				CODE_SIGN_IDENTITY = "Apple Development";
+				CODE_SIGN_IDENTITY = "iPhone Developer";
 				"CODE_SIGN_IDENTITY[sdk=watchos*]" = "iPhone Developer";
 				CODE_SIGN_STYLE = Automatic;
 				DEBUG_INFORMATION_FORMAT = "dwarf-with-dsym";
-				DEVELOPMENT_TEAM = A4YJ9MRZ66;
+				DEVELOPMENT_TEAM = 683UGRW72Z;
 				GCC_NO_COMMON_BLOCKS = YES;
 				IBSC_MODULE = Kingfisher_watchOS_Demo_Extension;
 				INFOPLIST_FILE = "Demo/Kingfisher-watchOS-Demo/Info.plist";
@@ -1109,14 +897,13 @@
 				GCC_WARN_UNINITIALIZED_AUTOS = YES_AGGRESSIVE;
 				GCC_WARN_UNUSED_FUNCTION = YES;
 				GCC_WARN_UNUSED_VARIABLE = YES;
-				IPHONEOS_DEPLOYMENT_TARGET = 13.0;
+				IPHONEOS_DEPLOYMENT_TARGET = 10.0;
 				MACOSX_DEPLOYMENT_TARGET = 10.12;
 				MTL_ENABLE_DEBUG_INFO = YES;
 				ONLY_ACTIVE_ARCH = YES;
 				SDKROOT = iphoneos;
-				SWIFT_ACTIVE_COMPILATION_CONDITIONS = DEBUG;
 				SWIFT_OPTIMIZATION_LEVEL = "-Onone";
-				SWIFT_VERSION = 5.0;
+				SWIFT_VERSION = 4.2;
 				TARGETED_DEVICE_FAMILY = "1,2";
 				TVOS_DEPLOYMENT_TARGET = 10.0;
 				WATCHOS_DEPLOYMENT_TARGET = 3.0;
@@ -1163,13 +950,12 @@
 				GCC_WARN_UNINITIALIZED_AUTOS = YES_AGGRESSIVE;
 				GCC_WARN_UNUSED_FUNCTION = YES;
 				GCC_WARN_UNUSED_VARIABLE = YES;
-				IPHONEOS_DEPLOYMENT_TARGET = 13.0;
+				IPHONEOS_DEPLOYMENT_TARGET = 10.0;
 				MACOSX_DEPLOYMENT_TARGET = 10.12;
 				MTL_ENABLE_DEBUG_INFO = NO;
 				SDKROOT = iphoneos;
-				SWIFT_ACTIVE_COMPILATION_CONDITIONS = "";
 				SWIFT_OPTIMIZATION_LEVEL = "-Owholemodule";
-				SWIFT_VERSION = 5.0;
+				SWIFT_VERSION = 4.2;
 				TARGETED_DEVICE_FAMILY = "1,2";
 				TVOS_DEPLOYMENT_TARGET = 10.0;
 				VALIDATE_PRODUCT = YES;
@@ -1182,7 +968,7 @@
 			buildSettings = {
 				ASSETCATALOG_COMPILER_APPICON_NAME = AppIcon;
 				CODE_SIGN_IDENTITY = "iPhone Developer";
-				DEVELOPMENT_TEAM = A4YJ9MRZ66;
+				DEVELOPMENT_TEAM = T499X543T7;
 				INFOPLIST_FILE = "Demo/Kingfisher-Demo/Info.plist";
 				LD_RUNPATH_SEARCH_PATHS = "$(inherited) @executable_path/Frameworks";
 				PRODUCT_BUNDLE_IDENTIFIER = "com.onevcat.$(PRODUCT_NAME:rfc1034identifier)";
@@ -1195,7 +981,7 @@
 			buildSettings = {
 				ASSETCATALOG_COMPILER_APPICON_NAME = AppIcon;
 				CODE_SIGN_IDENTITY = "iPhone Developer";
-				DEVELOPMENT_TEAM = A4YJ9MRZ66;
+				DEVELOPMENT_TEAM = T499X543T7;
 				INFOPLIST_FILE = "Demo/Kingfisher-Demo/Info.plist";
 				LD_RUNPATH_SEARCH_PATHS = "$(inherited) @executable_path/Frameworks";
 				PRODUCT_BUNDLE_IDENTIFIER = "com.onevcat.$(PRODUCT_NAME:rfc1034identifier)";
@@ -1216,15 +1002,6 @@
 			defaultConfigurationIsVisible = 0;
 			defaultConfigurationName = Release;
 		};
-		4BFD30D222FA9AC3002849BF /* Build configuration list for PBXNativeTarget "Kingfisher-SwiftUI-Demo" */ = {
-			isa = XCConfigurationList;
-			buildConfigurations = (
-				4BFD30D022FA9AC3002849BF /* Debug */,
-				4BFD30D122FA9AC3002849BF /* Release */,
-			);
-			defaultConfigurationIsVisible = 0;
-			defaultConfigurationName = Release;
-		};
 		D13F49D01BEDA53F00CE335D /* Build configuration list for PBXNativeTarget "Kingfisher-tvOS-Demo" */ = {
 			isa = XCConfigurationList;
 			buildConfigurations = (
